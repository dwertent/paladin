# Example: Hello World

Check out the [tutorial](https://lf-decentralized-trust-labs.github.io/paladin/head/tutorials/hello-world/) for a step-by-step guide.

## Prerequisites

- Local Paladin instance running on `localhost:31548`.

---

## Option 1: Use the Latest Stable Version

1. **Download and Extract Contracts**

<<<<<<< HEAD
   - Go to the [latest release](https://github.com/LF-Decentralized-Trust-labs/paladin/releases/latest) and download the `abis.tar.gz` bundle.
=======
   - [Download Solidity contracts](https://github.com/LF-Decentralized-Trust-labs/paladin/releases/latest/download/abis.tar.gz)
>>>>>>> ca271be1
   - Extract `abis.tar.gz` and copy the `abis` directory to `src/`. (full path should be: `paladin/example/helloworld/src/abis`)

2. **Build TypeScript SDK**

```shell
cp -rf src/abis ../../sdk/typescript/src/domains/
cd ../../sdk/typescript
npm install
npm run abi
npm run build
```

3. **Run the Example**

```shell
npm install
npm run start
```

---

## Option 2: Build Locally

1. **Compile Solidity Contracts**

```shell
cd ../../solidity
npm install
npm run compile
```

2. **Build TypeScript SDK**

```shell
cd ../../sdk/typescript
npm install
npm run abi
npm run build
```

3. **Run the Example**

```shell
npm install
npm run abi
npm run start
```

---

## Option 3: Run with Gradle

To perform all prerequisites and run the example in one go:

```shell
../../gradlew build
npm run start
```<|MERGE_RESOLUTION|>--- conflicted
+++ resolved
@@ -12,11 +12,7 @@
 
 1. **Download and Extract Contracts**
 
-<<<<<<< HEAD
-   - Go to the [latest release](https://github.com/LF-Decentralized-Trust-labs/paladin/releases/latest) and download the `abis.tar.gz` bundle.
-=======
    - [Download Solidity contracts](https://github.com/LF-Decentralized-Trust-labs/paladin/releases/latest/download/abis.tar.gz)
->>>>>>> ca271be1
    - Extract `abis.tar.gz` and copy the `abis` directory to `src/`. (full path should be: `paladin/example/helloworld/src/abis`)
 
 2. **Build TypeScript SDK**
