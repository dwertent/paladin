/*
 * Copyright © 2024 Kaleido, Inc.
 *
 * Licensed under the Apache License, Version 2.0 (the "License"); you may not use this file except in compliance with
 * the License. You may obtain a copy of the License at
 *
 * http://www.apache.org/licenses/LICENSE-2.0
 *
 * Unless required by applicable law or agreed to in writing, software distributed under the License is distributed on
 * an "AS IS" BASIS, WITHOUT WARRANTIES OR CONDITIONS OF ANY KIND, either express or implied. See the License for the
 * specific language governing permissions and limitations under the License.
 *
 * SPDX-License-Identifier: Apache-2.0
 */

task besuBootstrapTool(type: Exec) {
    executable "docker"
    args "build"
    args "-t", "paladin/besu_bootstrap"
    args "-f", "besu_bootstrap/Dockerfile"
    args "."
}

task startTestInfra(type: DockerCompose, dependsOn: tasks.besuBootstrapTool) {
    composeFile 'docker-compose-test.yml'
    projectName 'paladin-testinfra'
    args 'up', '-d', '--wait', '--wait-timeout', 60
<<<<<<< HEAD
}
=======
    }
>>>>>>> 2c8e2a2a

task stopTestInfra(type: DockerCompose) {
    composeFile 'docker-compose-test.yml'
    projectName 'paladin-testinfra'
    args 'down'
}

task removeBesuBootstrapTool(type: Exec, dependsOn: stopTestInfra) {
    executable "docker"
    args "rmi", "-f", "paladin/besu_bootstrap"
    errorOutput OutputStream.nullOutputStream()
    ignoreExitValue true
}

task clean(type: Delete, dependsOn: [tasks.removeBesuBootstrapTool, tasks.stopTestInfra]) {
    
}
<|MERGE_RESOLUTION|>--- conflicted
+++ resolved
@@ -25,11 +25,8 @@
     composeFile 'docker-compose-test.yml'
     projectName 'paladin-testinfra'
     args 'up', '-d', '--wait', '--wait-timeout', 60
-<<<<<<< HEAD
 }
-=======
-    }
->>>>>>> 2c8e2a2a
+
 
 task stopTestInfra(type: DockerCompose) {
     composeFile 'docker-compose-test.yml'
