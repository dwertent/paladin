// Copyright © 2024 Kaleido, Inc.
//
// SPDX-License-Identifier: Apache-2.0
//
// Licensed under the Apache License, Version 2.0 (the "License");
// you may not use this file except in compliance with the License.
// You may obtain a copy of the License at
//
//	http://www.apache.org/licenses/LICENSE-2.0
//
// Unless required by applicable law or agreed to in writing, software
// distributed under the License is distributed on an "AS IS" BASIS,
// WITHOUT WARRANTIES OR CONDITIONS OF ANY KIND, either express or implied.
// See the License for the specific language governing permissions and
// limitations under the License.

package msgs

import (
	"fmt"
	"strings"

	"github.com/hyperledger/firefly-common/pkg/i18n"
	"golang.org/x/text/language"
)

const kataPrefix = "PD01"

var registered = false
var ffe = func(key, translation string, statusHint ...int) i18n.ErrorMessageKey {
	if !registered {
		i18n.RegisterPrefix(kataPrefix, "Paladin Transaction Manager")
		registered = true
	}
	if !strings.HasPrefix(key, kataPrefix) {
		panic(fmt.Errorf("must have prefix '%s': %s", kataPrefix, key))
	}
	return i18n.FFE(language.AmericanEnglish, key, translation, statusHint...)
}

var (
	// Components PD0100XX
	MsgComponentKeyManagerInitError    = ffe("PD010000", "Error initializing key manager")
	MsgComponentKeyManagerStartError   = ffe("PD010001", "Error starting key manager")
	MsgComponentEthClientInitError     = ffe("PD010002", "Error initializing ethereum client")
	MsgComponentEthClientStartError    = ffe("PD010003", "Error starting ethereum client")
	MsgComponentDBInitError            = ffe("PD010004", "Error initializing database")
	MsgComponentDBStartError           = ffe("PD010005", "Error starting database")
	MsgComponentStateStoreInitError    = ffe("PD010006", "Error initializing state store")
	MsgComponentStateStoreStartError   = ffe("PD010007", "Error starting state store")
	MsgComponentBlockIndexerInitError  = ffe("PD010008", "Error initializing block indexer")
	MsgComponentBlockIndexerStartError = ffe("PD010009", "Error starting block indexer ")
	MsgComponentRPCServerInitError     = ffe("PD010010", "Error initializing RPC server")
	MsgComponentRPCServerStartError    = ffe("PD010011", "Error starting RPC server ")
	MsgComponentDomainInitError        = ffe("PD010012", "Error initializing domains")
	MsgComponentDomainStartError       = ffe("PD010013", "Error starting domain manager")
	MsgComponentPluginCtrlInitError    = ffe("PD010014", "Error initializing plugin controller")
	MsgComponentPluginCtrlStartError   = ffe("PD010015", "Error starting plugin controller ")
	MsgComponentWaitPluginStartError   = ffe("PD010016", "Error waiting for plugins to start")
	MsgComponentEngineInitError        = ffe("PD010017", "Error initializing engine")
	MsgComponentEngineStartError       = ffe("PD010018", "Error starting engine")

	// States PD0101XX
	MsgStateInvalidHex                = ffe("PD010100", "Invalid hex: %s")
	MsgStateInvalidLength             = ffe("PD010101", "Invalid hash len expected=%d actual=%d")
	MsgStateInvalidABIParam           = ffe("PD010102", "Invalid ABI parameter")
	MsgStateInvalidSchemaType         = ffe("PD010103", "Invalid state schema type: %s")
	MsgStateManagerQuiescing          = ffe("PD010104", "State store shutting down")
	MsgStateOpInvalid                 = ffe("PD010105", "State operation invalid")
	MsgStateSchemaNotFound            = ffe("PD010106", "Schema not found with hash %s")
	MsgStateLabelFieldNotElementary   = ffe("PD010107", "Label field %s is not elementary type (%s)")
	MsgStateLabelFieldNotNamed        = ffe("PD010108", "Label field with index %d is not named")
	MsgStateLabelFieldUnexpectedValue = ffe("PD010109", "Value type for field %s %T from ABI decoding library does not match expected value type %T")
	MsgStateLabelFieldMissing         = ffe("PD010110", "Label field %s missing")
	MsgStateLabelFieldNotSupported    = ffe("PD010111", "Label field %s is not a supported elementary type (%s)")
	MsgStateNotFound                  = ffe("PD010112", "State not found with hash %s")
	MsgStateInvalidSchema             = ffe("PD010113", "Invalid schema")
	MsgStateABITypeMustBeTuple        = ffe("PD010114", "ABI type definition must be a tuple parameter with an internalType such as 'struct StructName'")
	MsgStateLabelFieldNotUnique       = ffe("PD010115", "Label field with index %d has a duplicate name '%s'")
	MsgStateInvalidValue              = ffe("PD010116", "Invalid value")
	MsgStateInvalidQualifier          = ffe("PD010117", "Status must be one of 'available','confirmed','unconfirmed','spent','locked','all' or the UUID of a transaction")
	MsgStateLockConflictUnexpected    = ffe("PD010118", "Pending lock for transaction %s found when attempting to lock to transaction %s")
	MsgStateFlushFailedDomainReset    = ffe("PD010119", "Flush of state for domain %s has failed, and the domain has been reset")

	// Persistence PD0102XX
	MsgPersistenceInvalidType         = ffe("PD010200", "Invalid persistence type: %s")
	MsgPersistenceMissingURI          = ffe("PD010201", "Missing database connection URI")
	MsgPersistenceInitFailed          = ffe("PD010202", "Database init failed")
	MsgPersistenceMigrationFailed     = ffe("PD010203", "Database migration failed")
	MsgPersistenceMissingMigrationDir = ffe("PD010204", "Missing database migration directory for autoMigrate")

	// Transaction Processor PD0103XX
	MsgTransactionProcessorInvalidStage         = ffe("PD010300", "Invalid stage: %s")
	MsgContextCanceled                          = ffe("PD010301", "Context canceled")
	MsgTransactionProcessorActionFailed         = ffe("PD010302", "Action for transaction with ID: %s at stage %s failed")
	MsgTransactionProcessorBlockedOnDependency  = ffe("PD010303", "Transaction with ID: %s cannot be processed by %s stage due to dependent transactions.")
	MsgTransactionProcessorUndeterminedStage    = ffe("PD010304", "Cannot determine a processing stage for transaction with ID: %s")
	MsgTransactionProcessorEmptyAssembledResult = ffe("PD010305", "No transaction was assembled for transaction with ID: %s")

	// Transaction store PD0104XX
	MsgTransactionMissingField         = ffe("PD010400", "Must provide a payload (one of PayloadJSON or PayloadRLP), from, and contract address.  Mising %v")
	MsgTransactionParseError           = ffe("PD010401", "Failed to parse transaction message.")
	MsgTransactionSerializeError       = ffe("PD010402", "Failed to serialise transaction response.")
	MsgTransactionInvalidTransactionID = ffe("PD010403", "The provided ID %s cannot be parsed into a valid UUID due to %s")

	// Comms bus PD0106XX
	MsgDestinationNotFound     = ffe("PD010600", "Destination not found: %s")
	MsgHandlerError            = ffe("PD010601", "Error from message handler")
	MsgDuplicateSubscription   = ffe("PD010602", "Destination %s already subscribed to topic %s")
	MsgErrorStoppingGRPCServer = ffe("PD010603", "Error stopping GRPC server")

	// Filters PD0107XX
	MsgFiltersUnknownField                = ffe("PD010700", "Unknown field '%s'")
	MsgFiltersJSONQueryValueUnsupported   = ffe("PD010701", "JSON query value not supported: %s")
	MsgFiltersJSONQueryOpUnsupportedMod   = ffe("PD010702", "Operation '%s' does not support modifiers: %v")
	MsgFiltersValueInvalidForInt64        = ffe("PD010703", "Value '%s' cannot be parsed as a 64bit signed integer")
	MsgFiltersValueInvalidForBool         = ffe("PD010704", "Value '%s' cannot be parsed as a boolean")
	MsgFiltersValueInvalidForString       = ffe("PD010705", "Value '%s' cannot be parsed as a string")
	MsgFiltersValueIntStringParseFail     = ffe("PD010707", "Value '%s' cannot be converted to a big integer")
	MsgFiltersValueMissing                = ffe("PD010708", "Value missing for filter field '%s'")
	MsgFiltersMustBeBuiltUnscoped         = ffe("PD010709", "Scoped SQL builder (rather than DB) incorrect passed into filter builder")
	MsgFiltersJSONValueParseError         = ffe("PD010710", "Failed to parse value for field '%s' (as %T): %v")
	MsgFiltersValueInvalidHex             = ffe("PD010711", "Failed to parse value as hex: %v")
	MsgFiltersUnexpectedFieldResolverType = ffe("PD010712", "Unsupported type '%T' returned from field resolver '%T'")
	MsgFiltersUnexpectedResolvedValueType = ffe("PD010713", "Value type '%T' mismatched from compare type '%T'")
	MsgFiltersLikeNotSupportedForIntValue = ffe("PD010714", "LIKE operation not supported for int64 stored values")
	MsgFiltersLikeConversionToRegexpFail  = ffe("PD010715", "Failed to convert LIKE string '%s' to regexp: %s")
	MsgFiltersFieldTypeDoesNotSupportLike = ffe("PD010716", "Field does not support LIKE comparison (%T)")
	MsgFiltersTypeErrorDuringCompare      = ffe("PD010717", "Mismatched types during compare t1=%T t2=%T")
	MsgFiltersMissingSortField            = ffe("PD010718", "Must specify at least one sort field")
	MsgFiltersValueInvalidHexBytes32      = ffe("PD010719", "Failed to parse value as 32 byte hex string (parsedBytes=%d)")

	// HTTPServer PD0108XX
	MsgHTTPServerStartFailed        = ffe("PD010800", "Failed to start server on '%s'")
	MsgHTTPServerMissingPort        = ffe("PD010801", "HTTP server port must be specified for '%s'")
	MsgHTTPServerNoWSUpgradeSupport = ffe("PD010802", "HTTP server does not support WebSocket upgrade (%T)")

	// TLS PD0198XX
	MsgTLSInvalidCAFile             = ffe("PD010900", "Invalid CA certificates file")
	MsgTLSConfigFailed              = ffe("PD010901", "Failed to initialize TLS configuration")
	MsgTLSInvalidKeyPairFiles       = ffe("PD010902", "Invalid certificate and key pair files")
	MsgTLSInvalidTLSDnMatcherAttr   = ffe("PD010903", "Unknown DN attribute '%s'")
	MsgTLSInvalidTLSDnMatcherRegexp = ffe("PD010904", "Invalid regexp '%s' for requiredDNAttributes[%s]: %s")
	MsgTLSInvalidTLSDnChain         = ffe("PD010905", "Cannot match subject distinguished name as cert chain is not verified")
	MsgTLSInvalidTLSDnMismatch      = ffe("PD010906", "Certificate subject does not meet requirements")

	// JSON/RPC PD0110XX
	MsgJSONRPCInvalidRequest      = ffe("PD011000", "Invalid JSON/RPC request data")
	MsgJSONRPCMissingRequestID    = ffe("PD011001", "Invalid JSON/RPC request. Must set request ID")
	MsgJSONRPCUnsupportedMethod   = ffe("PD011002", "method not supported")
	MsgJSONRPCIncorrectParamCount = ffe("PD011003", "method %s requires %d params (supplied=%d)")
	MsgJSONRPCInvalidParam        = ffe("PD011004", "method %s parameter %d invalid: %s")
	MsgJSONRPCResultSerialization = ffe("PD011005", "method %s result serialization failed: %s")

	// Types PD0111XX
	MsgTypesUnmarshalNil                  = ffe("PD011100", "UnmarshalJSON on nil pointer")
	MsgTypesScanFail                      = ffe("PD011101", "Unable to scan type %T into type %T")
	MsgTypesEnumValueInvalid              = ffe("PD011102", "Value must be one of %s")
	MsgTypesABIDefNotInBothStructs        = ffe("PD011103", "ABI is not equal due to mismatch on: %s")
	MsgTypesInvalidNameSafeCharAlphaBoxed = ffe("PD011106", "Field '%s' must be 1-%d characters, including alphanumerics (a-zA-Z0-9), dot (.), dash (-) and underscore (_), and must start/end in an alphanumeric: %q")

	// Plugin controller PD0112XX
	MsgPluginLoaderUUIDError   = ffe("PD011200", "Plugin loader UUID incorrect")
	MsgPluginLoaderAlreadyInit = ffe("PD011201", "Plugin loader already initialized")
	MsgPluginUUIDNotFound      = ffe("PD011202", "Plugin runtime instance of type %s with UUID %s does not exist")
	MsgPluginBadRequestBody    = ffe("PD011203", "Invalid request body %T")
	MsgPluginUDSPathTooLong    = ffe("PD011204", "Unix domain socket path too log (len=%d,limit=100)")
	MsgPluginBadResponseBody   = ffe("PD011205", "%s %s returned invalid response body %T")
	MsgPluginError             = ffe("PD011206", "%s %s returned error: %s")
	MsgPluginLoadFailed        = ffe("PD011207", "Plugin load failed: %s")

	// BlockIndexer PD0113XX
	MsgBlockIndexerInvalidFromBlock         = ffe("PD011300", "Invalid from block '%s' (must be 'latest' or number)")
	MsgBlockIndexerESInitFail               = ffe("PD011303", "Event stream initialization failed")
	MsgBlockIndexerESAlreadyInit            = ffe("PD011304", "Event stream already initialized")
	MsgBlockIndexerConfirmedReceiptNotFound = ffe("PD011305", "Expected received for confirmed transaction %s not found")
	MsgBlockIndexerInvalidEventStreamType   = ffe("PD011306", "Unsupported event stream type: %s")
	MsgBlockMissingHandler                  = ffe("PD011307", "Handler not registered for stream")
	MsgBlockIndexerNoBlocksIndexed          = ffe("PD011308", "No confirmed blocks have yet been indexed")

	// Signing module PD0114XX
	MsgSigningModuleBadPathError                = ffe("PD011400", "Path '%s' does not exist, or it is not a directory")
	MsgSigningModuleBadKeyFile                  = ffe("PD011401", "Key file '%s' does not exist")
	MsgSigningModuleBadPassFile                 = ffe("PD011402", "Password file '%s' does not exist")
	MsgSigningModuleBadKeyHandle                = ffe("PD011403", "Invalid key handle")
	MsgSigningModuleFSError                     = ffe("PD011404", "Filesystem error")
	MsgSigningModuleKeyHandleClash              = ffe("PD011405", "Invalid key handle (clash)")
	MsgSigningModuleKeyNotExist                 = ffe("PD011406", "Key '%s' does not exist")
	MsgSigningUnsupportedKeyStoreType           = ffe("PD011407", "Unsupported key store type: '%s'")
	MsgSigningHierarchicalRequiresLoading       = ffe("PD011408", "Signing module has been configured to disallow in-memory key material. Hierarchical Deterministic (HD) wallet function implemented in the signing module requires in-memory key material")
	MsgSigningStoreRequiresKeyLoadingForAlgo    = ffe("PD011409", "Signing module has been configured to disallow in-memory key material. In-memory signing is required for algorithms %s")
	MsgSigningUnsupportedAlgoForInMemorySigning = ffe("PD011410", "Unsupported algorithm for in-memory signing: %s")
	MsgSigningMustSpecifyAlgorithms             = ffe("PD011411", "Must specify at least one algorithm for key resolution")
	MsgSigningHDSeedMustBe32BytesOrMnemonic     = ffe("PD011412", "Seed key material for HD Wallet must be either a 32byte value, or a BIP-39 compliant mnemonic seed phrase")
	MsgSignerBIP44DerivationInvalid             = ffe("PD011413", "Invalid key handle - BIP44 key identifier expected (invalid derivation: '%s')")
	MsgSingerBIP32DerivationTooLarge            = ffe("PD011414", "BIP-32 key index must be between 0 and 2^31-1 at each level in the hierarchy")
	MsgSigningKeyListingNotSupported            = ffe("PD011415", "Listing keys in the key store is not supported by this signing module")
	MsgSigningStaticKeyInvalid                  = ffe("PD011416", "Statically configured key with handle %s is invalid")
	MsgSigningStaticBadEncoding                 = ffe("PD011417", "Statically configured key with handle %s has invalid encoding (must be one of 'none', 'hex', 'base64') '%s'")
	MsgSigningKeyCannotBeResolved               = ffe("PD011418", "No key exists that matches the request")
	MsgSigningUnsupportedKeyDerivationType      = ffe("PD011419", "Unsupported key derivation type: '%s'")
	MsgSigningKeyCannotBeEmpty                  = ffe("PD011420", "Cannot resolve a signing key for the empty string")

	// EthClient module PD0115XX
	MsgEthClientInvalidInput        = ffe("PD011500", "Unable to convert to ABI function input (func=%s)")
	MsgEthClientMissingFrom         = ffe("PD011501", "Signer (from) missing")
	MsgEthClientMissingTo           = ffe("PD011502", "To missing")
	MsgEthClientMissingInput        = ffe("PD011503", "Input missing")
	MsgEthClientMissingOutput       = ffe("PD011504", "Output missing")
	MsgEthClientInvalidTXVersion    = ffe("PD011505", "Invalid TX Version (%s)")
	MsgEthClientABIJson             = ffe("PD011506", "JSON ABI parsing failed")
	MsgEthClientFunctionNotFound    = ffe("PD011507", "Function %q not found on ABI")
	MsgEthClientChainIDFailed       = ffe("PD011508", "Failed to query chain ID")
	MsgEthClientKeyMismatch         = ffe("PD011509", "Resolved %q to different key handle expected=%q received=%q")
	MsgEthClientToWithConstructor   = ffe("PD011510", "To address cannot be specified for constructor")
	MsgEthClientHTTPURLMissing      = ffe("PD011511", "HTTP URL missing in configuration")
	MsgEthClientChainIDMismatch     = ffe("PD011512", "ChainID mismatch between HTTP and WebSocket JSON/RPC connections http=%d ws=%d")
	MsgEthClientInvalidWebSocketURL = ffe("PD011513", "Invalid WebSocket URL: %s")
	MsgEthClientInvalidHTTPURL      = ffe("PD011514", "Invalid HTTP URL: %s")

	// DomainManager module PD0116XX
	MsgDomainNotFound                         = ffe("PD011600", "Domain %q not found")
	MsgDomainNotInitialized                   = ffe("PD011601", "Domain not initialized")
	MsgDomainInvalidSchema                    = ffe("PD011602", "Domain schema %d is invalid")
	MsgDomainConstructorAbiJsonInvalid        = ffe("PD011603", "Constructor ABI function definition invalid")
	MsgDomainConstructorABITypeWrong          = ffe("PD011604", "Constructor ABI function definition has wrong type: %s")
	MsgDomainFactoryAbiJsonInvalid            = ffe("PD011605", "Factory contract ABI invalid")
	MsgDomainFactoryAddressInvalid            = ffe("PD011606", "Factory contract address invalid")
	MsgDomainPrivateAbiJsonInvalid            = ffe("PD011607", "Private contract ABI invalid")
	MsgDomainInvalidQueryJSON                 = ffe("PD011608", "Invalid query JSON")
	MsgDomainContractNotFoundByAddr           = ffe("PD011609", "A smart contract with address %s has not yet been indexed")
	MsgDomainInvalidConstructorParams         = ffe("PD011610", "Invalid constructor parameters for %s")
	MsgDomainInvalidPrepareDeployResult       = ffe("PD011611", "Prepare deploy did not result in exactly one of a invoke transaction or a deploy transaction")
	MsgDomainInvalidFunctionParams            = ffe("PD011612", "Invalid function parameters for %s")
	MsgDomainUnknownSchema                    = ffe("PD011613", "Unknown schema %s")
	MsgDomainInvalidStateIDFromDomain         = ffe("PD011614", "Domain returned invalid id '%s' for state %d")
	MsgDomainInputStateNotFound               = ffe("PD011615", "Input state %d [%s] not found")
	MsgDomainMissingStates                    = ffe("PD011616", "Missing in-memory states")
	MsgDomainEndorsementReverted              = ffe("PD011617", "Endorsement from '%s' reverted: %s")
	MsgDomainFunctionNotFound                 = ffe("PD011618", "Function with name '%s' not found on ABI")
	MsgDomainBaseLedgerSubmitInvalid          = ffe("PD011619", "Base ledger submission config is invalid")
	MsgDomainTXIncompleteInitDeploy           = ffe("PD011620", "Transaction is incomplete for phase InitDeploy")
	MsgDomainTXIncompletePrepareDeploy        = ffe("PD011621", "Transaction is incomplete for phase PrepareDeploy")
	MsgDomainDeployNoSigner                   = ffe("PD011622", "Domain did not provide a signer for base ledger transaction to deploy the private smart contract")
	MsgDomainMultipleEndorsersSubmit          = ffe("PD011623", "Multiple endorsers of the transaction specified a submission constraint")
	MsgDomainNoEndorserSubmit                 = ffe("PD011624", "Domain is configured for endorser submission, and no endorser specified a submission constraint")
	MsgDomainInvalidSubmissionConfig          = ffe("PD011625", "Domain specified an unexpected base ledger submission config: %s")
	MsgDomainTXIncompleteInitTransaction      = ffe("PD011626", "Transaction is incomplete for phase InitTransaction")
	MsgDomainTXIncompleteAssembleTransaction  = ffe("PD011627", "Transaction is incomplete for phase AssembleTransaction")
	MsgDomainTXIncompleteWritePotentialStates = ffe("PD011628", "Transaction is incomplete for phase WritePotentialStates")
	MsgDomainTXIncompleteLockStates           = ffe("PD011629", "Transaction is incomplete for phase LockStates")
	MsgDomainTXIncompleteEndorseTransaction   = ffe("PD011630", "Transaction is incomplete for phase EndorseTransaction")
	MsgDomainTXIncompleteResolveDispatch      = ffe("PD011631", "Transaction is incomplete for phase ResolveDispatch")
	MsgDomainTXIncompletePrepareTransaction   = ffe("PD011632", "Transaction is incomplete for phase PrepareTransaction")

	// Entrypoint PD0117XX
	MsgEntrypointUnknownEngine = ffe("PD011700", "Unknown engine '%s'")

	// Engine PD0118XX
<<<<<<< HEAD
	MsgDomainNotProvided = ffe("PD011800", "Domain not found in the transaction input")

	// Base Ledger engine PD0119XX
	MsgInsufficientBalance              = ffe("PD011900", "Balance %s of fueling source address %s is below the required amount %s ")
	MsgBalanceBelowMinimum              = ffe("PD011901", "Balance %s of fueling source address %s is below the configured minimum balance %s ")
	MsgInvalidBigIntString              = ffe("PD011902", "Value of '%s' is not a valid bigInt string")
	MsgMaxBelowMin                      = ffe("PD011903", "Value of '%s' is not a valid max, it is below the min value: %s")
	MsgMaxBelowMinThreshold             = ffe("PD011904", "Value of '%s' is not a valid max, it is below the min threshold: %s")
	MsgSubmitFailedWrongHashReturned    = ffe("PD011905", "Submission of transaction with calculatedHash '%s' returned hash '%s'")
	MsgSubmissionResponseMissingTxHash  = ffe("PD011906", "Missing transaction hash from the submission response for transaction with ID: %s")
	MsgInvalidGasClientConfig           = ffe("PD011908", "Invalid gas client config: %s")
	MsgInvalidGasPriceIncreaseMax       = ffe("PD011909", "Invalid max gas price increase price string %s")
	MsgMissingTransactionID             = ffe("PD011910", "Transaction ID must be provided")
	MsgUnsupportedAction                = ffe("PD011911", "%s action is not supported")
	MsgReturnValueNotDecoded            = ffe("PD011912", "Error return value for custom error: %s")
	MsgReturnValueNotAvailable          = ffe("PD011913", "Error return value unavailable")
	MsgReceiptNotAvailable              = ffe("PD011914", "Receipt not available for transaction '%s'")
	MsgGasPriceError                    = ffe("PD011917", `The gasPrice '%s' could not be parsed. Must be a numeric string, or an object with 'gasPrice' field, or 'maxFeePerGas'/'maxPriorityFeePerGas' fields (EIP-1559), error: %s`)
	MsgPersistError                     = ffe("PD011918", "Unexpected internal error, cannot persist stage.")
	MsgInvalidStageOutput               = ffe("PD011919", "Stage output object is missing %s: %+v")
	MsgInvalidGasLimit                  = ffe("PD011920", "Invalid gas limit, must be a positive number")
	MsgStatusUpdateForbidden            = ffe("PD011921", "Cannot update status of a completed transaction")
	MsgConfirmationHandlerNotFound      = ffe("PD011922", "Unexpected internal error, no handler set for confirmation")
	MsgReceiptHandlerNotFound           = ffe("PD011923", "Unexpected internal error, no handler set for receipt")
	MsgTransactionNotFound              = ffe("PD011924", "Transaction '%s' not found")
	MsgInvalidChainID                   = ffe("PD011925", "Invalid chain ID string %s")
	MsgTransactionHandlerRequestTimeout = ffe("PD011926", "The transaction handler did not acknowledge the request after %.2fs")
	MsgErrorFromSigningService          = ffe("PD011927", "Error from signing service: %s")
	MsgErrorMissingSignerID             = ffe("PD011928", "Signer Identifier must be provided")
	MsgInvalidTransactionType           = ffe("PD011929", "Transaction type invalid")
=======
	MsgDomainNotProvided    = ffe("PD011800", "Domain not found in the transaction input")
	MsgEngineInternalError  = ffe("PD011801", "Unexpected error in engine")
	MsgEngineAssembleError  = ffe("PD011802", "Error assembling transaction")
	MsgEngineParseFailed    = ffe("PD011803", "Failed to parse message")
	MsgEngineInvalidMessage = ffe("PD011804", "Invalid message recieved from transport")
>>>>>>> b29a4de8
)<|MERGE_RESOLUTION|>--- conflicted
+++ resolved
@@ -257,8 +257,11 @@
 	MsgEntrypointUnknownEngine = ffe("PD011700", "Unknown engine '%s'")
 
 	// Engine PD0118XX
-<<<<<<< HEAD
-	MsgDomainNotProvided = ffe("PD011800", "Domain not found in the transaction input")
+	MsgDomainNotProvided    = ffe("PD011800", "Domain not found in the transaction input")
+	MsgEngineInternalError  = ffe("PD011801", "Unexpected error in engine")
+	MsgEngineAssembleError  = ffe("PD011802", "Error assembling transaction")
+	MsgEngineParseFailed    = ffe("PD011803", "Failed to parse message")
+	MsgEngineInvalidMessage = ffe("PD011804", "Invalid message recieved from transport")
 
 	// Base Ledger engine PD0119XX
 	MsgInsufficientBalance              = ffe("PD011900", "Balance %s of fueling source address %s is below the required amount %s ")
@@ -288,11 +291,4 @@
 	MsgErrorFromSigningService          = ffe("PD011927", "Error from signing service: %s")
 	MsgErrorMissingSignerID             = ffe("PD011928", "Signer Identifier must be provided")
 	MsgInvalidTransactionType           = ffe("PD011929", "Transaction type invalid")
-=======
-	MsgDomainNotProvided    = ffe("PD011800", "Domain not found in the transaction input")
-	MsgEngineInternalError  = ffe("PD011801", "Unexpected error in engine")
-	MsgEngineAssembleError  = ffe("PD011802", "Error assembling transaction")
-	MsgEngineParseFailed    = ffe("PD011803", "Failed to parse message")
-	MsgEngineInvalidMessage = ffe("PD011804", "Invalid message recieved from transport")
->>>>>>> b29a4de8
 )