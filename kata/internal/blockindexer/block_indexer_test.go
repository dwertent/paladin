--- conflicted
+++ resolved
@@ -295,15 +295,11 @@
 	bi.nextBlock = nil
 	bi.requiredConfirmations = 5
 
-<<<<<<< HEAD
-	bi.startOrReset() // do not start block listener
-=======
 	// simulate the highest block being known
 	bi.blockListener.highestBlock = 5
 	close(bi.blockListener.initialBlockHeightObtained)
 	// do not start block listener
 	bi.startOrReset()
->>>>>>> 6c9d5b04
 
 	// Notify starting at block 5
 	for i := 5; i < len(blocks); i++ {
