--- conflicted
+++ resolved
@@ -17,13 +17,6 @@
 import org.apache.tools.ant.filters.LineContains
 
 ext {
-<<<<<<< HEAD
-    //TODO reported coverage does not seem to include component tests.  Need to investigate
-    //     (fyi don't know if this comment is still true after recent fixes to the coverage task in this
-    //       build file, or what the above commentor meant by component tests...
-    //       there's no task labelled that in this build file)
-    targetCoverage = 87
-=======
     goFiles = fileTree(".") {
         include "internal/**/*.go"
         include "pkg/**/*.go"
@@ -31,7 +24,6 @@
     }
 
     targetCoverage = 91
->>>>>>> f7ca79d0
     maxCoverageBarGap = 1
     coverageExcludedPackages = [
         'github.com/kaleido-io/paladin/kata/pkg/proto'
