CREATE TABLE transactions (
  created_at                TIMESTAMP       NOT NULL,
  updated_at                TIMESTAMP       NOT NULL,
  deleted_at                TIMESTAMP,
  id                        UUID            NOT NULL,
  contract                  VARCHAR         NOT NULL,
  "from"                    VARCHAR         NOT NULL,
  sequence_id               UUID,
<<<<<<< HEAD
  payload_json              VARCHAR,
  payload_rlp               VARCHAR
  
=======
  assembled_round           BIGINT,
  payload_json              TEXT,
  payload_rlp               TEXT,
>>>>>>> a66d800d
  pre_req_txs               TEXT,
  dispatch_node             TEXT,
  dispatch_address          TEXT,
  dispatch_tx_id            TEXT,
  dispatch_tx_payload       TEXT,
  confirmed_tx_hash         TEXT
);
<|MERGE_RESOLUTION|>--- conflicted
+++ resolved
@@ -6,15 +6,9 @@
   contract                  VARCHAR         NOT NULL,
   "from"                    VARCHAR         NOT NULL,
   sequence_id               UUID,
-<<<<<<< HEAD
   payload_json              VARCHAR,
-  payload_rlp               VARCHAR
-  
-=======
+  payload_rlp               VARCHAR,
   assembled_round           BIGINT,
-  payload_json              TEXT,
-  payload_rlp               TEXT,
->>>>>>> a66d800d
   pre_req_txs               TEXT,
   dispatch_node             TEXT,
   dispatch_address          TEXT,
