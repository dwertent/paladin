# Dependency versions (some used by builder and runtime)
ARG JAVA_VERSION=21.0.4+7
ARG NODE_VERSION=20.17.0
ARG PROTO_VERSION=28.2
ARG GO_VERSION=1.22.7
ARG GO_MIGRATE_VERSION=4.18.1
ARG GRADLE_VERSION=8.5
ARG WASMER_VERSION=4.3.7

# Additional JVM selection options
ARG JVM_TYPE=hotspot
ARG JVM_HEAP=normal

# Stage 1: Builder base for all the sub-builds
FROM ubuntu:24.04 AS base-builder   

ARG TARGETOS
ARG TARGETARCH
ARG JAVA_VERSION
ARG JVM_TYPE
ARG JVM_HEAP
ARG NODE_VERSION
ARG PROTO_VERSION
ARG GO_VERSION
ARG GRADLE_VERSION
ARG WASMER_VERSION

# Set environment variables
ENV LANG=C.UTF-8

# Install build dependencies
RUN apt-get update && apt-get install -y \
    curl \
    unzip \
    git \
    build-essential \
    gcc \
    g++ \
    libc6-dev \
    pkg-config \
    libgomp1 \
    xz-utils \
    && apt-get clean

# Install JDK
RUN JAVA_ARCH=$( if [ "$TARGETARCH" = "arm64" ]; then echo -n "aarch64"; else echo -n "x64"; fi ) && \
    curl -sLo - https://api.adoptium.net/v3/binary/version/jdk-${JAVA_VERSION}/${TARGETOS}/${JAVA_ARCH}/jdk/${JVM_TYPE}/${JVM_HEAP}/eclipse | \
    tar -C /usr/local -xzf - && \
    ln -s /usr/local/jdk-* /usr/local/java

# Install Node.js v18 and npm
RUN NODE_ARCH=$( if [ "$TARGETARCH" = "arm64" ]; then echo -n "arm64"; else echo -n "x64"; fi ) && \
    curl -sLo - https://nodejs.org/dist/v${NODE_VERSION}/node-v${NODE_VERSION}-${TARGETOS}-${NODE_ARCH}.tar.xz | \
    xz -cd - | tar -C /usr/local -xf - && \
    ln -s /usr/local/node-* /usr/local/node

# Install Protoc
RUN PROTO_ARCH=$( if [ "$TARGETARCH" = "arm64" ]; then echo -n "aarch_64"; else echo -n "x86_64"; fi ) && \
    curl -sLo protoc-$PROTO_VERSION-${TARGETOS}-${PROTO_ARCH}.zip \
      https://github.com/protocolbuffers/protobuf/releases/download/v$PROTO_VERSION/protoc-$PROTO_VERSION-${TARGETOS}-${PROTO_ARCH}.zip && \
    unzip protoc-$PROTO_VERSION-${TARGETOS}-${PROTO_ARCH}.zip -d /usr/local/protoc && \
    rm protoc-$PROTO_VERSION-${TARGETOS}-${PROTO_ARCH}.zip

# Install Go
RUN GO_ARCH=$( if [ "$TARGETARCH" = "arm64" ]; then echo -n "arm64"; else echo -n "amd64"; fi  ) && \
    curl -sLo - https://go.dev/dl/go${GO_VERSION}.${TARGETOS}-${GO_ARCH}.tar.gz | \
    tar -C /usr/local -xzf -

# Install Gradle
RUN curl -sLo gradle-${GRADLE_VERSION}-bin.zip https://services.gradle.org/distributions/gradle-${GRADLE_VERSION}-bin.zip && \
    unzip gradle-${GRADLE_VERSION}-bin.zip -d /usr/local && \
    rm gradle-${GRADLE_VERSION}-bin.zip && \
    ln -s /usr/local/gradle-* /usr/local/gradle

# Install Wasmer (which includes libwasmer.so)
RUN WASMER_ARCH=$( if [ "$TARGETARCH" = "arm64" ]; then echo -n "aarch64"; else echo -n "amd64"; fi  ) && \
    mkdir -p /usr/local/wasmer && \
    curl -sLo - https://github.com/wasmerio/wasmer/releases/download/v${WASMER_VERSION}/wasmer-${TARGETOS}-${WASMER_ARCH}.tar.gz | \
    tar -C /usr/local/wasmer -zxf -

# Add all the tools we installed to the path
ENV PATH=$PATH:/usr/local/bin
ENV PATH=$PATH:/usr/local/go/bin
ENV PATH=$PATH:/root/go/bin
ENV PATH=$PATH:/usr/local/node/bin
ENV PATH=$PATH:/usr/local/java/bin
ENV PATH=$PATH:/usr/local/gradle/bin
ENV PATH=$PATH:/usr/local/protoc/bin
ENV PATH=$PATH:/usr/local/wasmer/bin

# Set the working directory
WORKDIR /app

# Initialize gradle and build tasks
COPY build.gradle settings.gradle ./
COPY buildSrc buildSrc
RUN gradle --no-daemon --parallel :buildSrc:jar

# Copy in a set of thing before the first gradle command that are less likely to change
COPY solidity solidity
COPY config config
COPY toolkit/proto toolkit/proto
COPY toolkit toolkit
COPY go.work.sum ./

# We have to use a special minimal go.work for this
COPY go.work.base go.work

# Set Go CGO environment variables
ENV CGO_ENABLED=1
ENV CC=gcc

ENV CGO_CFLAGS="-O2"
ENV CGO_LDFLAGS="-O2"

# This minimal set of commands primes the build with some slower things that accellerate rebuilds:
# - Installing gradle with the wrapper
# - Compiling the groovy buildSrc
# - Installing a bunch of base Go pre-reqs
RUN gradle --no-daemon :solidity:compile --info

RUN gradle --no-daemon :toolkit:go:assemble --info

# Stage 2... Full build - currently core/zeto/noto/core are all cop-req'd together
# (If we untangle this we can get more parallelism and less re-build in our docker build)
FROM base-builder AS full-builder
COPY go.work go.work
COPY core/go core/go
COPY core/java core/java
COPY toolkit/java toolkit/java
COPY domains/pente domains/pente
COPY domains/zeto domains/zeto
COPY domains/noto domains/noto
COPY domains/integration-test domains/integration-test
COPY registries/static registries/static
COPY registries/evm registries/evm
COPY transports/grpc transports/grpc
COPY ui/client ui/client
# No build of these three, but we need to go.mod to make the go.work valid
COPY testinfra/go.mod testinfra/go.mod
COPY operator/go.mod operator/go.mod
<<<<<<< HEAD
RUN gradle --no-daemon assemble --info
=======
COPY perf/go.mod perf/go.mod
RUN gradle --no-daemon --parallel assemble
>>>>>>> c1b51607

# Stage 3: Pull together runtime
FROM ubuntu:24.04 AS runtime

ARG TARGETOS
ARG TARGETARCH
ARG JAVA_VERSION
ARG JVM_TYPE
ARG JVM_HEAP
ARG GO_MIGRATE_VERSION

# Install runtime dependencies
RUN apt-get update && apt-get install -y \
    libgomp1 \
    curl \
    && apt-get clean

# Set environment variables
ENV LANG=C.UTF-8
ENV LD_LIBRARY_PATH=/app/libs:/usr/local/wasmer/lib

# Set the working directory
WORKDIR /app

# Install JRE
RUN JAVA_ARCH=$( if [ "$TARGETARCH" = "arm64" ]; then echo -n "aarch64"; else echo -n "x64"; fi ) && \
    curl -sLo - https://api.adoptium.net/v3/binary/version/jdk-${JAVA_VERSION}/${TARGETOS}/${JAVA_ARCH}/jre/${JVM_TYPE}/${JVM_HEAP}/eclipse | \
    tar -C /usr/local -xzf - && \
    ln -s /usr/local/jdk-* /usr/local/java

# Install DB migration tool
RUN GO_MIRGATE_ARCH=$( if [ "$TARGETARCH" = "arm64" ]; then echo -n "arm64"; else echo -n "amd64"; fi ) && \
    curl -sLo - https://github.com/golang-migrate/migrate/releases/download/v$GO_MIGRATE_VERSION/migrate.${TARGETOS}-${GO_MIRGATE_ARCH}.tar.gz | \
    tar -C /usr/local/bin -xzf - migrate

# Copy Wasmer shared libraries to the runtime container
COPY --from=full-builder /usr/local/wasmer/lib/libwasmer.so /usr/local/wasmer/lib/libwasmer.so

# Copy the build artifacts from the builder stage
COPY --from=full-builder /app/build /app

# Copy the db migration files
COPY --from=full-builder /app/core/go/db /app/db

# Add tools we installed to the path
ENV PATH=$PATH:/usr/local/java/bin

# Define the entry point for running the application
ENTRYPOINT [                         \
    "java",                          \
    "--add-opens", "java.base/jdk.internal.misc=ALL-UNNAMED", \
    "--add-opens", "java.base/sun.nio.ch=ALL-UNNAMED", \
    "--add-opens", "java.base/java.nio=ALL-UNNAMED", \
    "-Dio.netty.tryReflectionSetAccessible=true", \
    "-Djna.library.path=/app/libs",  \
    "-jar",                          \
    "/app/libs/paladin.jar"          \
]<|MERGE_RESOLUTION|>--- conflicted
+++ resolved
@@ -139,12 +139,8 @@
 # No build of these three, but we need to go.mod to make the go.work valid
 COPY testinfra/go.mod testinfra/go.mod
 COPY operator/go.mod operator/go.mod
-<<<<<<< HEAD
-RUN gradle --no-daemon assemble --info
-=======
 COPY perf/go.mod perf/go.mod
 RUN gradle --no-daemon --parallel assemble
->>>>>>> c1b51607
 
 # Stage 3: Pull together runtime
 FROM ubuntu:24.04 AS runtime
