/*
 * Copyright © 2024 Kaleido, Inc.
 *
 * Licensed under the Apache License, Version 2.0 (the "License"); you may not use this file except in compliance with
 * the License. You may obtain a copy of the License at
 *
 * http://www.apache.org/licenses/LICENSE-2.0
 *
 * Unless required by applicable law or agreed to in writing, software distributed under the License is distributed on
 * an "AS IS" BASIS, WITHOUT WARRANTIES OR CONDITIONS OF ANY KIND, either express or implied. See the License for the
 * specific language governing permissions and limitations under the License.
 *
 * SPDX-License-Identifier: Apache-2.0
 */

package io.kaleido.paladin.pente.domain;

import com.fasterxml.jackson.annotation.JsonIgnoreProperties;
import com.fasterxml.jackson.annotation.JsonProperty;
import com.fasterxml.jackson.databind.ObjectMapper;
import io.kaleido.paladin.testbed.Testbed;
import io.kaleido.paladin.toolkit.*;
import org.junit.jupiter.api.Test;

import java.io.IOException;
import java.util.HashMap;
import java.util.LinkedHashMap;
import java.util.Map;

import static org.junit.jupiter.api.Assertions.*;

public class PenteDomainTests {

    private final Testbed.Setup testbedSetup = new Testbed.Setup("../../core/go/db/migrations/sqlite", 5000);

    JsonHex.Address deployFactory() throws Exception {
        try (Testbed deployBed = new Testbed(testbedSetup)) {
            String factoryBytecode = ResourceLoader.jsonResourceEntryText(
                    this.getClass().getClassLoader(),
                    "contracts/domains/pente/PenteFactory.sol/PenteFactory.json",
                    "bytecode"
            );
            JsonABI factoryABI = JsonABI.fromJSONResourceEntry(
                    this.getClass().getClassLoader(),
                    "contracts/domains/pente/PenteFactory.sol/PenteFactory.json",
                    "abi"
            );
            String contractAddr = deployBed.getRpcClient().request("testbed_deployBytecode",
                    "deployer",
                    factoryABI,
                    factoryBytecode,
                    new HashMap<String, String>());
            return new JsonHex.Address(contractAddr);
        }
    }

    static final JsonABI.Entry simpleStorageDeployABI = JsonABI.newFunction(
            "deploy",
            JsonABI.newParameters(
                    JsonABI.newTuple("group", "Group", JsonABI.newParameters(
                            JsonABI.newParameter("salt", "bytes32"),
                            JsonABI.newParameter("members", "string[]")
                    )),
                    JsonABI.newParameter("bytecode", "bytes"),
                    JsonABI.newTuple("inputs", "", JsonABI.newParameters(
                            JsonABI.newParameter("x", "uint256")
                    ))
            ),
            JsonABI.newParameters()
    );

    @JsonIgnoreProperties(ignoreUnknown = true)
    static final record SimpleStorageConstructorJSON(
            @JsonProperty
            String x
    ) {
    }

    static final JsonABI.Entry simpleStorageSetABI = JsonABI.newFunction(
            "set",
            JsonABI.newParameters(
                    JsonABI.newTuple("group", "Group", JsonABI.newParameters(
                            JsonABI.newParameter("salt", "bytes32"),
                            JsonABI.newParameter("members", "string[]")
                    )),
                    JsonABI.newParameter("to", "address"),
                    JsonABI.newTuple("inputs", "", JsonABI.newParameters(
                            JsonABI.newParameter("x", "uint256")
                    ))
            ),
            JsonABI.newParameters()
    );

    static final JsonABI.Entry simpleStorageLinkedDeployABI = JsonABI.newFunction(
            "deploy",
            JsonABI.newParameters(
                    JsonABI.newTuple("group", "Group", JsonABI.newParameters(
                            JsonABI.newParameter("salt", "bytes32"),
                            JsonABI.newParameter("members", "string[]")
                    )),
                    JsonABI.newParameter("bytecode", "bytes"),
                    JsonABI.newTuple("inputs", "", JsonABI.newParameters(
                            JsonABI.newParameter("linked", "address")
                    ))
            ),
            JsonABI.newParameters()
    );

    Testbed.TransactionResult getTransactionInfo(LinkedHashMap<String, Object> res) {
        return new ObjectMapper().convertValue(res, Testbed.TransactionResult.class);
<<<<<<< HEAD
=======
    }

    LinkedHashMap waitForReceipt(Testbed testbed, String txID, int waitSecs) throws InterruptedException, IOException {
        for (int i = 0; i < waitSecs; i++) {
            var approveReceipt = testbed.getRpcClient().request("ptx_getTransactionReceipt", txID);
            if (approveReceipt != null) {
                return new ObjectMapper().convertValue(approveReceipt, LinkedHashMap.class);
            }
            Thread.sleep(1000);
        }
        fail("Receipt not found");
        return null;
>>>>>>> 93cd0d35
    }

    @Test
    void testSimpleStorage() throws Exception {
        JsonHex.Address address = deployFactory();
        JsonHex.Bytes32 groupSalt = JsonHex.randomBytes32();
        try (Testbed testbed = new Testbed(testbedSetup, new Testbed.ConfigDomain(
                "pente", address, new Testbed.ConfigPlugin("jar", "", PenteDomainFactory.class.getName()), new HashMap<>()
        ))) {
            PenteConfiguration.GroupTupleJSON groupInfo = new PenteConfiguration.GroupTupleJSON(
                    groupSalt,
                    new String[]{"member1", "member2"}
            );

            // Create the privacy group
            String contractAddr = testbed.getRpcClient().request("testbed_deploy",
                    "pente",
                    new PenteConfiguration.PrivacyGroupConstructorParamsJSON(
                            groupInfo,
                            "shanghai",
                            PenteConfiguration.ENDORSEMENT_TYPE__GROUP_SCOPED_IDENTITIES,
                            false
                    ));
            assertFalse(contractAddr.isBlank());

            // Deploy Simple Storage to the privacy group
            String simpleStorageBytecode = ResourceLoader.jsonResourceEntryText(
                    this.getClass().getClassLoader(),
                    "contracts/testcontracts/SimpleStorage.sol/SimpleStorage.json",
                    "bytecode"
            );
            Map<String, Object> deployValues = new HashMap<>() {{
                put("group", groupInfo);
                put("bytecode", simpleStorageBytecode);
                put("inputs", new HashMap<>() {{
                    put("x", "1122334455");
                }});
            }};
            var tx = getTransactionInfo(
                    testbed.getRpcClient().request("testbed_invoke",
<<<<<<< HEAD
                    new Testbed.TransactionInput(
                            "simpleStorageDeployer",
                            JsonHex.addressFrom(contractAddr),
                            simpleStorageDeployABI,
                            deployValues
                    ), true));
=======
                            new Testbed.TransactionInput(
                                    "simpleStorageDeployer",
                                    JsonHex.addressFrom(contractAddr),
                                    simpleStorageDeployABI,
                                    deployValues
                            ), true));
>>>>>>> 93cd0d35
            var extraData = new ObjectMapper().convertValue(tx.assembleExtraData(), PenteConfiguration.TransactionExtraData.class);
            var expectedContractAddress = extraData.contractAddress();

            // Invoke set on Simple Storage
            Map<String, Object> setValues = new HashMap<>() {{
                put("group", groupInfo);
                put("to", expectedContractAddress.toString());
                put("inputs", new HashMap<>() {{
                    put("x", "2233445566");
                }});
            }};
            testbed.getRpcClient().request("testbed_invoke",
                    new Testbed.TransactionInput(
                            "simpleStorageDeployer",
                            JsonHex.addressFrom(contractAddr),
                            simpleStorageSetABI,
                            setValues
                    ), true);

            // Set again
            setValues = new HashMap<>() {{
                put("group", groupInfo);
                put("to", expectedContractAddress.toString());
                put("inputs", new HashMap<>() {{
                    put("x", "12345");
                }});
            }};
            testbed.getRpcClient().request("testbed_invoke",
                    new Testbed.TransactionInput(
                            "simpleStorageDeployer",
                            JsonHex.addressFrom(contractAddr),
                            simpleStorageSetABI,
                            setValues
                    ), true);

        }
    }

    @Test
    void testSimpleStorageApproval() throws Exception {
        JsonHex.Address address = deployFactory();
        JsonHex.Bytes32 groupSalt = JsonHex.randomBytes32();
        try (Testbed testbed = new Testbed(testbedSetup, new Testbed.ConfigDomain(
                "pente", address, new Testbed.ConfigPlugin("jar", "", PenteDomainFactory.class.getName()), new HashMap<>()
        ))) {
            var mapper = new ObjectMapper();
            PenteConfiguration.GroupTupleJSON groupInfo = new PenteConfiguration.GroupTupleJSON(
                    groupSalt,
                    new String[]{"member1", "member2"}
            );

            // Create the privacy group
            String contractAddr = testbed.getRpcClient().request("testbed_deploy",
                    "pente",
                    new PenteConfiguration.PrivacyGroupConstructorParamsJSON(
                            groupInfo,
                            "shanghai",
                            PenteConfiguration.ENDORSEMENT_TYPE__GROUP_SCOPED_IDENTITIES,
                            false
                    ));
            assertFalse(contractAddr.isBlank());

            // Deploy Simple Storage to the privacy group
            String simpleStorageBytecode = ResourceLoader.jsonResourceEntryText(
                    this.getClass().getClassLoader(),
                    "contracts/testcontracts/SimpleStorage.sol/SimpleStorage.json",
                    "bytecode"
            );
            Map<String, Object> deployValues = new HashMap<>() {{
                put("group", groupInfo);
                put("bytecode", simpleStorageBytecode);
                put("inputs", new HashMap<>() {{
                    put("x", "1122334455");
                }});
            }};
            var tx = getTransactionInfo(
                    testbed.getRpcClient().request("testbed_invoke",
                            new Testbed.TransactionInput(
                                    "simpleStorageDeployer",
                                    JsonHex.addressFrom(contractAddr),
                                    simpleStorageDeployABI,
                                    deployValues
                            ), true));
            var extraData = mapper.convertValue(tx.assembleExtraData(), PenteConfiguration.TransactionExtraData.class);
            var expectedContractAddress = extraData.contractAddress();

            // Prepare a "set" on Simple Storage
            Map<String, Object> setValues = new HashMap<>() {{
                put("group", groupInfo);
                put("to", expectedContractAddress.toString());
                put("inputs", new HashMap<>() {{
                    put("x", "2233445566");
                }});
            }};
            var preparedSet = mapper.convertValue(
                    testbed.getRpcClient().request("testbed_prepare",
                            new Testbed.TransactionInput(
                                    "simpleStorageDeployer",
                                    JsonHex.addressFrom(contractAddr),
                                    simpleStorageSetABI,
                                    setValues)),
                    Testbed.TransactionResult.class);
            var metadata = mapper.convertValue(preparedSet.preparedMetadata(), PenteConfiguration.PenteTransitionMetadata.class);
            var transitionParams = mapper.convertValue(preparedSet.preparedTransaction().data(), PenteConfiguration.PenteTransitionParams.class);

            String member3Address = testbed.getRpcClient().request("testbed_resolveVerifier",
                    "member3", Algorithms.ECDSA_SECP256K1, Verifiers.ETH_ADDRESS);

            // Approve the "set"
            var config = new PenteConfiguration();
            String approveTx = testbed.getRpcClient().request("ptx_sendTransaction",
                    new LinkedHashMap<String, Object>() {{
                        put("type", "public");
                        put("from", "member1");
                        put("to", contractAddr);
                        put("abi", config.getPrivacyGroupABI());
                        put("function", "approveTransition");
                        put("data", new LinkedHashMap<String, Object>() {{
                            put("txId", new JsonHex.Bytes32("0x0000000000000000000000000000000000000000000000000000000000000000"));
                            put("delegate", member3Address);
                            put("transitionHash", metadata.approvalParams().transitionHash());
                            put("signatures", metadata.approvalParams().signatures());
                        }});
                    }});
            var approveReceipt = waitForReceipt(testbed, approveTx, 5);
            assertEquals(true, approveReceipt.get("success"));

            // Utilize the approval
            String setTx = testbed.getRpcClient().request("ptx_sendTransaction",
                    new LinkedHashMap<String, Object>() {{
                        put("type", "public");
                        put("from", "member3");
                        put("to", contractAddr);
                        put("abi", config.getPrivacyGroupABI());
                        put("function", "transitionWithApproval");
                        put("data", new LinkedHashMap<String, Object>() {{
                            put("txId", new JsonHex.Bytes32("0x0000000000000000000000000000000000000000000000000000000000000000"));
                            put("states", transitionParams.states());
                            put("externalCalls", transitionParams.externalCalls());
                        }});
                    }});
            var setReceipt = waitForReceipt(testbed, setTx, 5);
            assertEquals(true, setReceipt.get("success"));
        }
    }

    @Test
    void testSimpleStorageLinked() throws Exception {
        JsonHex.Address address = deployFactory();
        JsonHex.Bytes32 groupSalt = JsonHex.randomBytes32();
        try (Testbed testbed = new Testbed(testbedSetup, new Testbed.ConfigDomain(
                "pente", address, new Testbed.ConfigPlugin("jar", "", PenteDomainFactory.class.getName()), new HashMap<>()
        ))) {
            PenteConfiguration.GroupTupleJSON groupInfo = new PenteConfiguration.GroupTupleJSON(
                    groupSalt,
                    new String[]{"member1", "member2"}
            );

            // Deploy SimpleStorage to the base ledger
            String ssBytecode = ResourceLoader.jsonResourceEntryText(
                    this.getClass().getClassLoader(),
                    "contracts/testcontracts/SimpleStorage.sol/SimpleStorage.json",
                    "bytecode"
            );
            JsonABI ssABI = JsonABI.fromJSONResourceEntry(
                    this.getClass().getClassLoader(),
                    "contracts/testcontracts/SimpleStorage.sol/SimpleStorage.json",
                    "abi"
            );
            String ssAddr = testbed.getRpcClient().request("testbed_deployBytecode",
                    "simpleStorageDeployer",
                    ssABI,
                    ssBytecode,
                    new SimpleStorageConstructorJSON("1"));
            assertFalse(ssAddr.isBlank());

            // Create the privacy group
            String penteAddr = testbed.getRpcClient().request("testbed_deploy",
                    "pente",
                    new PenteConfiguration.PrivacyGroupConstructorParamsJSON(
                            groupInfo,
                            "shanghai",
                            PenteConfiguration.ENDORSEMENT_TYPE__GROUP_SCOPED_IDENTITIES,
                            true
                    ));
            assertFalse(penteAddr.isBlank());

            // Deploy SimpleStorageLinked to the privacy group
            String ssLinkedBytecode = ResourceLoader.jsonResourceEntryText(
                    this.getClass().getClassLoader(),
                    "contracts/testcontracts/SimpleStorageLinked.sol/SimpleStorageLinked.json",
                    "bytecode"
            );
            var tx = getTransactionInfo(
<<<<<<< HEAD
                testbed.getRpcClient().request("testbed_invoke",
                        new Testbed.TransactionInput(
                                "simpleStorageDeployer",
                                JsonHex.addressFrom(penteAddr),
                                simpleStorageLinkedDeployABI,
                                new HashMap<>() {{
                                    put("group", groupInfo);
                                    put("bytecode", ssLinkedBytecode);
                                    put("inputs", new HashMap<>() {{
                                        put("linked", ssAddr);
                                    }});
                                }}
                        ), true));
=======
                    testbed.getRpcClient().request("testbed_invoke",
                            new Testbed.TransactionInput(
                                    "simpleStorageDeployer",
                                    JsonHex.addressFrom(penteAddr),
                                    simpleStorageLinkedDeployABI,
                                    new HashMap<>() {{
                                        put("group", groupInfo);
                                        put("bytecode", ssLinkedBytecode);
                                        put("inputs", new HashMap<>() {{
                                            put("linked", ssAddr);
                                        }});
                                    }}
                            ), true));
>>>>>>> 93cd0d35
            var extraData = new ObjectMapper().convertValue(tx.assembleExtraData(), PenteConfiguration.TransactionExtraData.class);
            var ssLinkedAddr = extraData.contractAddress();

            testbed.getRpcClient().request("testbed_invoke",
                    new Testbed.TransactionInput(
                            "simpleStorageDeployer",
                            JsonHex.addressFrom(penteAddr),
                            simpleStorageSetABI,
                            new HashMap<>() {{
                                put("group", groupInfo);
                                put("to", ssLinkedAddr.toString());
                                put("inputs", new HashMap<>() {{
                                    put("x", 100);
                                }});
                            }}
                    ), true);
        }
    }
}<|MERGE_RESOLUTION|>--- conflicted
+++ resolved
@@ -108,8 +108,6 @@
 
     Testbed.TransactionResult getTransactionInfo(LinkedHashMap<String, Object> res) {
         return new ObjectMapper().convertValue(res, Testbed.TransactionResult.class);
-<<<<<<< HEAD
-=======
     }
 
     LinkedHashMap waitForReceipt(Testbed testbed, String txID, int waitSecs) throws InterruptedException, IOException {
@@ -122,7 +120,6 @@
         }
         fail("Receipt not found");
         return null;
->>>>>>> 93cd0d35
     }
 
     @Test
@@ -163,21 +160,12 @@
             }};
             var tx = getTransactionInfo(
                     testbed.getRpcClient().request("testbed_invoke",
-<<<<<<< HEAD
-                    new Testbed.TransactionInput(
-                            "simpleStorageDeployer",
-                            JsonHex.addressFrom(contractAddr),
-                            simpleStorageDeployABI,
-                            deployValues
-                    ), true));
-=======
                             new Testbed.TransactionInput(
                                     "simpleStorageDeployer",
                                     JsonHex.addressFrom(contractAddr),
                                     simpleStorageDeployABI,
                                     deployValues
                             ), true));
->>>>>>> 93cd0d35
             var extraData = new ObjectMapper().convertValue(tx.assembleExtraData(), PenteConfiguration.TransactionExtraData.class);
             var expectedContractAddress = extraData.contractAddress();
 
@@ -372,21 +360,6 @@
                     "bytecode"
             );
             var tx = getTransactionInfo(
-<<<<<<< HEAD
-                testbed.getRpcClient().request("testbed_invoke",
-                        new Testbed.TransactionInput(
-                                "simpleStorageDeployer",
-                                JsonHex.addressFrom(penteAddr),
-                                simpleStorageLinkedDeployABI,
-                                new HashMap<>() {{
-                                    put("group", groupInfo);
-                                    put("bytecode", ssLinkedBytecode);
-                                    put("inputs", new HashMap<>() {{
-                                        put("linked", ssAddr);
-                                    }});
-                                }}
-                        ), true));
-=======
                     testbed.getRpcClient().request("testbed_invoke",
                             new Testbed.TransactionInput(
                                     "simpleStorageDeployer",
@@ -400,7 +373,6 @@
                                         }});
                                     }}
                             ), true));
->>>>>>> 93cd0d35
             var extraData = new ObjectMapper().convertValue(tx.assembleExtraData(), PenteConfiguration.TransactionExtraData.class);
             var ssLinkedAddr = extraData.contractAddress();
 
