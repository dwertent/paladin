--- conflicted
+++ resolved
@@ -16,7 +16,6 @@
 package constants
 
 const (
-<<<<<<< HEAD
 	// the circuit names supported by Zeto token implementations
 	CIRCUIT_NAME_TRANSFER        = "transfer"
 	CIRCUIT_NAME_TRANSFER_LOCKED = "transferLocked"
@@ -27,30 +26,7 @@
 	TOKEN_ANON           = "Zeto_Anon"
 	TOKEN_ANON_ENC       = "Zeto_AnonEnc"
 	TOKEN_ANON_NULLIFIER = "Zeto_AnonNullifier"
-=======
-	// the base circuits support inputs and outputs up to size 2
-	CIRCUIT_ANON               = "anon"
-	CIRCUIT_NF_ANON            = "nf_anon"
-	CIRCUIT_ANON_ENC           = "anon_enc"
-	CIRCUIT_ANON_NULLIFIER     = "anon_nullifier"
-	CIRCUIT_NF_ANON_NULLIFIER  = "nf_anon_nullifier"
-	CIRCUIT_DEPOSIT            = "check_hashes_value"
-	CIRCUIT_WITHDRAW           = "check_inputs_outputs_value"
-	CIRCUIT_WITHDRAW_NULLIFIER = "check_nullifiers_value"
-	CIRCUIT_LOCK               = "check_utxos_owner"
 
-	// the batch circuits support inputs and outputs from size 3 up to size 10
-	CIRCUIT_ANON_BATCH               = "anon_batch"
-	CIRCUIT_ANON_ENC_BATCH           = "anon_enc_batch"
-	CIRCUIT_ANON_NULLIFIER_BATCH     = "anon_nullifier_batch"
-	CIRCUIT_WITHDRAW_BATCH           = "check_inputs_outputs_value_batch"
-	CIRCUIT_WITHDRAW_NULLIFIER_BATCH = "check_nullifiers_value_batch"
-	CIRCUIT_LOCK_BATCH               = "check_utxos_owner_batch"
-
-	TOKEN_ANON              = "Zeto_Anon"
 	TOKEN_NF_ANON           = "Zeto_NfAnon"
-	TOKEN_ANON_ENC          = "Zeto_AnonEnc"
-	TOKEN_ANON_NULLIFIER    = "Zeto_AnonNullifier"
 	TOKEN_NF_ANON_NULLIFIER = "Zeto_NfAnonNullifier"
->>>>>>> 9f7585ec
 )