/*
 * Copyright © 2024 Kaleido, Inc.
 *
 * Licensed under the Apache License, Version 2.0 (the "License"); you may not use this file except in compliance with
 * the License. You may obtain a copy of the License at
 *
 * http://www.apache.org/licenses/LICENSE-2.0
 *
 * Unless required by applicable law or agreed to in writing, software distributed under the License is distributed on
 * an "AS IS" BASIS, WITHOUT WARRANTIES OR CONDITIONS OF ANY KIND, either express or implied. See the License for the
 * specific language governing permissions and limitations under the License.
 *
 * SPDX-License-Identifier: Apache-2.0
 */

package zeto

import (
	"context"
	_ "embed"
	"encoding/json"
	"math/big"

	"github.com/hyperledger-labs/zeto/go-sdk/pkg/sparse-merkle-tree/core"
	"github.com/hyperledger/firefly-signer/pkg/abi"
	"github.com/hyperledger/firefly-signer/pkg/ethtypes"
	"github.com/iden3/go-iden3-crypto/babyjub"
	"github.com/kaleido-io/paladin/domains/zeto/internal/msgs"
	"github.com/kaleido-io/paladin/domains/zeto/internal/zeto/common"
	"github.com/kaleido-io/paladin/domains/zeto/internal/zeto/fungible"
	"github.com/kaleido-io/paladin/domains/zeto/internal/zeto/nonfungible"
	"github.com/kaleido-io/paladin/domains/zeto/internal/zeto/signer"
	"github.com/kaleido-io/paladin/domains/zeto/internal/zeto/smt"
	"github.com/kaleido-io/paladin/domains/zeto/pkg/types"
	"github.com/kaleido-io/paladin/domains/zeto/pkg/zetosigner"
	"github.com/kaleido-io/paladin/domains/zeto/pkg/zetosigner/zetosignerapi"
	"github.com/kaleido-io/paladin/toolkit/pkg/algorithms"
	"github.com/kaleido-io/paladin/toolkit/pkg/i18n"
	"github.com/kaleido-io/paladin/toolkit/pkg/log"
	"github.com/kaleido-io/paladin/toolkit/pkg/plugintk"
	"github.com/kaleido-io/paladin/toolkit/pkg/prototk"
	"github.com/kaleido-io/paladin/toolkit/pkg/signerapi"
	"github.com/kaleido-io/paladin/toolkit/pkg/tktypes"
	"github.com/kaleido-io/paladin/toolkit/pkg/verifiers"
)

var _ plugintk.DomainAPI = &Zeto{}

type Zeto struct {
	Callbacks plugintk.DomainCallbacks

	name                     string
	config                   *types.DomainFactoryConfig
	chainID                  int64
	coinSchema               *prototk.StateSchema
	nftSchema                *prototk.StateSchema
	merkleTreeRootSchema     *prototk.StateSchema
	merkleTreeNodeSchema     *prototk.StateSchema
	lockedInfoSchema         *prototk.StateSchema
	mintSignature            string
	transferSignature        string
	transferWithEncSignature string
	withdrawSignature        string
	lockSignature            string
	snarkProver              signerapi.InMemorySigner
}

type MintEvent struct {
	Outputs []tktypes.HexUint256 `json:"outputs"`
	Data    tktypes.HexBytes     `json:"data"`
}

type TransferEvent struct {
	Inputs  []tktypes.HexUint256 `json:"inputs"`
	Outputs []tktypes.HexUint256 `json:"outputs"`
	Data    tktypes.HexBytes     `json:"data"`
}

type TransferWithEncryptedValuesEvent struct {
	Inputs          []tktypes.HexUint256 `json:"inputs"`
	Outputs         []tktypes.HexUint256 `json:"outputs"`
	Data            tktypes.HexBytes     `json:"data"`
	EncryptionNonce tktypes.HexUint256   `json:"encryptionNonce"`
	EncryptedValues []tktypes.HexUint256 `json:"encryptedValues"`
}

type WithdrawEvent struct {
	Amount tktypes.HexUint256   `json:"amount"`
	Inputs []tktypes.HexUint256 `json:"inputs"`
	Output tktypes.HexUint256   `json:"output"`
	Data   tktypes.HexBytes     `json:"data"`
}

type LockedEvent struct {
	Inputs        []tktypes.HexUint256 `json:"inputs"`
	Outputs       []tktypes.HexUint256 `json:"outputs"`
	LockedOutputs []tktypes.HexUint256 `json:"lockedOutputs"`
	Delegate      tktypes.EthAddress   `json:"delegate"`
	Submitter     tktypes.EthAddress   `json:"submitter"`
	Data          tktypes.HexBytes     `json:"data"`
}

type merkleTreeSpec struct {
	name    string
	storage smt.StatesStorage
	tree    core.SparseMerkleTree
}

var factoryDeployABI = &abi.Entry{
	Type: abi.Function,
	Name: "deploy",
	Inputs: abi.ParameterArray{
		{Name: "transactionId", Type: "bytes32"},
		{Name: "tokenName", Type: "string"},
		{Name: "initialOwner", Type: "address"},
		{Name: "data", Type: "bytes"},
		{Name: "isNonFungible", Type: "bool"},
	},
}

func New(callbacks plugintk.DomainCallbacks) *Zeto {
	return &Zeto{
		Callbacks: callbacks,
	}
}

func (z *Zeto) Name() string {
	return z.name
}

func (z *Zeto) CoinSchemaID() string {
	return z.coinSchema.Id
}

func (z *Zeto) NFTSchemaID() string {
	return z.nftSchema.Id
}
func (z *Zeto) getAlgoZetoSnarkBJJ() string {
	return zetosignerapi.AlgoDomainZetoSnarkBJJ(z.name)
}

func (z *Zeto) ConfigureDomain(ctx context.Context, req *prototk.ConfigureDomainRequest) (*prototk.ConfigureDomainResponse, error) {
	var config types.DomainFactoryConfig
	err := json.Unmarshal([]byte(req.ConfigJson), &config)
	if err != nil {
		return nil, i18n.NewError(ctx, msgs.MsgErrorParseDomainConfig, err)
	}

	for _, contract := range config.DomainContracts.Implementations {
		contract.Circuits.Init()
	}

	z.name = req.Name
	z.config = &config
	z.chainID = req.ChainId

	schemas, err := getStateSchemas()
	if err != nil {
		return nil, i18n.NewError(ctx, msgs.MsgErrorConfigZetoDomain, err)
	}

	events := getAllZetoEventAbis()
	eventsJSON, err := json.Marshal(events)
	if err != nil {
		return nil, i18n.NewError(ctx, msgs.MsgErrorMarshalZetoEventAbis, err)
	}

	z.registerEventSignatures(events)

	var signingAlgos map[string]int32
	if config.SnarkProver.CircuitsDir != "" {
		// Only build the prover and enable the algorithms for signing if circuits configured
		z.snarkProver, err = zetosigner.NewSnarkProver(&config.SnarkProver)
		if err != nil {
			return nil, err
		}
		signingAlgos = map[string]int32{
			z.getAlgoZetoSnarkBJJ(): 32,
		}
	}

	return &prototk.ConfigureDomainResponse{
		DomainConfig: &prototk.DomainConfig{
			CustomHashFunction:  true,
			AbiStateSchemasJson: schemas,
			AbiEventsJson:       string(eventsJSON),
			SigningAlgorithms:   signingAlgos,
		},
	}, nil
}

func (z *Zeto) InitDomain(ctx context.Context, req *prototk.InitDomainRequest) (*prototk.InitDomainResponse, error) {
	z.coinSchema = req.AbiStateSchemas[0]
<<<<<<< HEAD
	z.merkleTreeRootSchema = req.AbiStateSchemas[1]
	z.merkleTreeNodeSchema = req.AbiStateSchemas[2]
	z.lockedInfoSchema = req.AbiStateSchemas[3]
=======
	z.nftSchema = req.AbiStateSchemas[1]
	z.merkleTreeRootSchema = req.AbiStateSchemas[2]
	z.merkleTreeNodeSchema = req.AbiStateSchemas[3]
>>>>>>> 9f7585ec

	return &prototk.InitDomainResponse{}, nil
}

func (z *Zeto) InitDeploy(ctx context.Context, req *prototk.InitDeployRequest) (*prototk.InitDeployResponse, error) {
	_, err := z.validateDeploy(req.Transaction)
	if err != nil {
		return nil, i18n.NewError(ctx, msgs.MsgErrorValidateInitDeployParams, err)
	}
	return &prototk.InitDeployResponse{
		RequiredVerifiers: []*prototk.ResolveVerifierRequest{
			{
				Lookup:       req.Transaction.From,
				Algorithm:    algorithms.ECDSA_SECP256K1,
				VerifierType: verifiers.ETH_ADDRESS,
			},
		},
	}, nil
}

func (z *Zeto) PrepareDeploy(ctx context.Context, req *prototk.PrepareDeployRequest) (*prototk.PrepareDeployResponse, error) {
	initParams, err := z.validateDeploy(req.Transaction)
	if err != nil {
		return nil, i18n.NewError(ctx, msgs.MsgErrorValidatePrepDeployParams, err)
	}
	circuits, err := z.config.GetCircuits(ctx, initParams.TokenName)
	if err != nil {
		return nil, i18n.NewError(ctx, msgs.MsgErrorFindCircuitId, err)
	}
	config := &types.DomainInstanceConfig{
		Circuits:  circuits,
		TokenName: initParams.TokenName,
	}
	configJSON, err := json.Marshal(config)
	if err != nil {
		return nil, err
	}
	encoded, err := types.DomainInstanceConfigABI.EncodeABIDataJSONCtx(ctx, configJSON)
	if err != nil {
		return nil, err
	}

	deployParams := &types.DeployParams{
		TransactionID: req.Transaction.TransactionId,
		Data:          tktypes.HexBytes(encoded),
		TokenName:     initParams.TokenName,
		InitialOwner:  req.ResolvedVerifiers[0].Verifier, // TODO: allow the initial owner to be specified by the deploy request
		IsNonFungible: common.IsNonFungibleToken(initParams.TokenName),
	}
	paramsJSON, err := json.Marshal(deployParams)
	if err != nil {
		return nil, err
	}
	functionJSON, err := json.Marshal(factoryDeployABI)
	if err != nil {
		return nil, err
	}

	from := req.Transaction.From
	return &prototk.PrepareDeployResponse{
		Transaction: &prototk.PreparedTransaction{
			FunctionAbiJson: string(functionJSON),
			ParamsJson:      string(paramsJSON),
		},
		Signer: &from,
	}, nil
}

func (z *Zeto) InitContract(ctx context.Context, req *prototk.InitContractRequest) (*prototk.InitContractResponse, error) {
	var zetoContractConfigJSON []byte
	domainConfig, err := z.decodeDomainConfig(ctx, req.ContractConfig)
	if err == nil {
		zetoContractConfigJSON, err = json.Marshal(domainConfig)
	}
	if err != nil {
		// This on-chain contract has invalid configuration - not an error in our process
		return &prototk.InitContractResponse{Valid: false}, nil
	}

	return &prototk.InitContractResponse{
		Valid: true,
		ContractConfig: &prototk.ContractConfig{
			ContractConfigJson:   string(zetoContractConfigJSON),
			CoordinatorSelection: prototk.ContractConfig_COORDINATOR_SENDER,
			SubmitterSelection:   prototk.ContractConfig_SUBMITTER_SENDER,
		},
	}, nil
}

func (z *Zeto) InitTransaction(ctx context.Context, req *prototk.InitTransactionRequest) (*prototk.InitTransactionResponse, error) {
	tx, handler, err := z.validateTransaction(ctx, req.Transaction)
	if err != nil {
		return nil, i18n.NewError(ctx, msgs.MsgErrorValidateInitTxSpec, err)
	}
	return handler.Init(ctx, tx, req)
}

func (z *Zeto) AssembleTransaction(ctx context.Context, req *prototk.AssembleTransactionRequest) (*prototk.AssembleTransactionResponse, error) {
	tx, handler, err := z.validateTransaction(ctx, req.Transaction)
	if err != nil {
		return nil, i18n.NewError(ctx, msgs.MsgErrorValidateAssembleTxSpec, err)
	}
	return handler.Assemble(ctx, tx, req)
}

func (z *Zeto) EndorseTransaction(ctx context.Context, req *prototk.EndorseTransactionRequest) (*prototk.EndorseTransactionResponse, error) {
	tx, handler, err := z.validateTransaction(ctx, req.Transaction)
	if err != nil {
		return nil, i18n.NewError(ctx, msgs.MsgErrorValidateEndorseTxParams, err)
	}
	return handler.Endorse(ctx, tx, req)
}

func (z *Zeto) PrepareTransaction(ctx context.Context, req *prototk.PrepareTransactionRequest) (*prototk.PrepareTransactionResponse, error) {
	tx, handler, err := z.validateTransaction(ctx, req.Transaction)
	if err != nil {
		return nil, i18n.NewError(ctx, msgs.MsgErrorValidatePrepTxSpec, err)
	}
	return handler.Prepare(ctx, tx, req)
}

func (z *Zeto) GetHandler(method, tokenName string) types.DomainHandler {
	if common.IsNonFungibleToken(tokenName) {
		switch method {
		case "mint":
			return nonfungible.NewMintHandler(z.name, z.nftSchema)
		case "transfer":
			return nonfungible.NewTransferHandler(z.name, z.Callbacks, z.nftSchema, z.merkleTreeRootSchema, z.merkleTreeNodeSchema)
		default:
			return nil
		}
	}
	switch method {
	case "mint":
		return fungible.NewMintHandler(z.name, z.coinSchema)
	case "transfer":
<<<<<<< HEAD
		return &transferHandler{zeto: z}
	case "transferLocked":
		return &transferLockedHandler{zeto: z}
=======
		return fungible.NewTransferHandler(z.name, z.Callbacks, z.coinSchema, z.merkleTreeRootSchema, z.merkleTreeNodeSchema)
>>>>>>> 9f7585ec
	case "lock":
		return fungible.NewLockHandler(z.name, z.Callbacks, z.coinSchema)
	case "deposit":
		return fungible.NewDepositHandler(z.name, z.coinSchema)
	case "withdraw":
		return fungible.NewWithdrawHandler(z.name, z.Callbacks, z.coinSchema, z.merkleTreeRootSchema, z.merkleTreeNodeSchema)
	default:
		return nil
	}
}

func (z *Zeto) decodeDomainConfig(ctx context.Context, domainConfig []byte) (*types.DomainInstanceConfig, error) {
	configValues, err := types.DomainInstanceConfigABI.DecodeABIDataCtx(ctx, domainConfig, 0)
	if err != nil {
		return nil, i18n.NewError(ctx, msgs.MsgErrorAbiDecodeDomainInstanceConfig, err)
	}
	configJSON, err := tktypes.StandardABISerializer().SerializeJSON(configValues)
	if err != nil {
		return nil, err
	}
	var config types.DomainInstanceConfig
	err = json.Unmarshal(configJSON, &config)
	return &config, err
}

func (z *Zeto) validateDeploy(tx *prototk.DeployTransactionSpecification) (*types.InitializerParams, error) {
	var params types.InitializerParams
	err := json.Unmarshal([]byte(tx.ConstructorParamsJson), &params)
	return &params, err
}

func (z *Zeto) validateTransaction(ctx context.Context, tx *prototk.TransactionSpecification) (*types.ParsedTransaction, types.DomainHandler, error) {
	var functionABI abi.Entry
	err := json.Unmarshal([]byte(tx.FunctionAbiJson), &functionABI)
	if err != nil {
		return nil, nil, i18n.NewError(ctx, msgs.MsgErrorUnmarshalFuncAbi, err)
	}

	var domainConfig *types.DomainInstanceConfig
	err = json.Unmarshal([]byte(tx.ContractInfo.ContractConfigJson), &domainConfig)
	if err != nil {
		return nil, nil, err
	}

	// TODO: we should probably have this validation checks as part of the ValidateParams function
	var abi *abi.Entry
	if common.IsNonFungibleToken(domainConfig.TokenName) {
		abi = types.ZetoNonFungibleABI.Functions()[functionABI.Name]
	} else {
		abi = types.ZetoFungibleABI.Functions()[functionABI.Name]
	}

	handler := z.GetHandler(functionABI.Name, domainConfig.TokenName)
	if abi == nil || handler == nil {
		return nil, nil, i18n.NewError(ctx, msgs.MsgUnknownFunction, functionABI.Name)
	}
	params, err := handler.ValidateParams(ctx, domainConfig, tx.FunctionParamsJson)
	if err != nil {
		return nil, nil, i18n.NewError(ctx, msgs.MsgErrorValidateFuncParams, err)
	}

	signature := abi.SolString()
	if tx.FunctionSignature != signature {
		return nil, nil, i18n.NewError(ctx, msgs.MsgUnexpectedFuncSignature, functionABI.Name, signature, tx.FunctionSignature)
	}

	contractAddress, err := ethtypes.NewAddress(tx.ContractInfo.ContractAddress)
	if err != nil {
		return nil, nil, i18n.NewError(ctx, msgs.MsgErrorDecodeContractAddress, err)
	}

	return &types.ParsedTransaction{
		Transaction:     tx,
		FunctionABI:     &functionABI,
		ContractAddress: contractAddress,
		DomainConfig:    domainConfig,
		Params:          params,
	}, handler, nil
}

func (z *Zeto) registerEventSignatures(eventAbis abi.ABI) {
	for _, event := range eventAbis.Events() {
		switch event.Name {
		case "UTXOMint":
			z.mintSignature = event.SolString()
		case "UTXOTransfer":
			z.transferSignature = event.SolString()
		case "UTXOTransferWithEncryptedValues":
			z.transferWithEncSignature = event.SolString()
		case "UTXOWithdraw":
			z.withdrawSignature = event.SolString()
		case "UTXOsLocked":
			z.lockSignature = event.SolString()
		}
	}
}

func (z *Zeto) HandleEventBatch(ctx context.Context, req *prototk.HandleEventBatchRequest) (*prototk.HandleEventBatchResponse, error) {
	var domainConfig *types.DomainInstanceConfig
	err := json.Unmarshal([]byte(req.ContractInfo.ContractConfigJson), &domainConfig)
	if err != nil {
		return nil, i18n.NewError(ctx, msgs.MsgErrorAbiDecodeDomainInstanceConfig, err)
	}

	contractAddress, err := tktypes.ParseEthAddress(req.ContractInfo.ContractAddress)
	if err != nil {
		return nil, i18n.NewError(ctx, msgs.MsgErrorDecodeContractAddress, err)
	}

	var res prototk.HandleEventBatchResponse
	var errors []string
	var smtForStates *merkleTreeSpec
	var smtForLockedStates *merkleTreeSpec
	if common.IsNullifiersToken(domainConfig.TokenName) {
		smtName := smt.MerkleTreeName(domainConfig.TokenName, contractAddress)
		smtForStates, err = z.newSmtTreeSpec(ctx, smtName, req.StateQueryContext)
		if err != nil {
			return nil, err
		}
		smtName = smt.MerkleTreeNameForLockedStates(domainConfig.TokenName, contractAddress)
		smtForLockedStates, err = z.newSmtTreeSpec(ctx, smtName, req.StateQueryContext)
		if err != nil {
			return nil, err
		}
	}
	for _, ev := range req.Events {
		var err error
		switch ev.SoliditySignature {
		case z.mintSignature:
			err = z.handleMintEvent(ctx, smtForStates, ev, domainConfig.TokenName, &res)
		case z.transferSignature:
			err = z.handleTransferEvent(ctx, smtForStates, ev, domainConfig.TokenName, &res)
		case z.transferWithEncSignature:
			err = z.handleTransferWithEncryptionEvent(ctx, smtForStates, ev, domainConfig.TokenName, &res)
		case z.withdrawSignature:
			err = z.handleWithdrawEvent(ctx, smtForStates, ev, domainConfig.TokenName, &res)
		case z.lockSignature:
			err = z.handleLockedEvent(ctx, smtForStates, smtForLockedStates, ev, domainConfig.TokenName, &res)
		}
		if err != nil {
			errors = append(errors, err.Error())
		}
	}
	if len(errors) > 0 {
		return &res, i18n.NewError(ctx, msgs.MsgErrorHandleEvents, formatErrors(errors))
	}
	if common.IsNullifiersToken(domainConfig.TokenName) {
		newStatesForSMT, err := smtForStates.storage.GetNewStates()
		if err != nil {
			return nil, i18n.NewError(ctx, msgs.MsgErrorGetNewSmtStates, smtForStates.name, err)
		}
		if len(newStatesForSMT) > 0 {
			res.NewStates = append(res.NewStates, newStatesForSMT...)
		}
		newStatesForSMTForLocked, err := smtForLockedStates.storage.GetNewStates()
		if err != nil {
			return nil, i18n.NewError(ctx, msgs.MsgErrorGetNewSmtStates, smtForLockedStates.name, err)
		}
		if len(newStatesForSMTForLocked) > 0 {
			res.NewStates = append(res.NewStates, newStatesForSMTForLocked...)
		}
	}
	return &res, nil
}

func (z *Zeto) GetVerifier(ctx context.Context, req *prototk.GetVerifierRequest) (*prototk.GetVerifierResponse, error) {
	verifier, err := z.snarkProver.GetVerifier(ctx, req.Algorithm, req.VerifierType, req.PrivateKey)
	if err != nil {
		return nil, i18n.NewError(ctx, msgs.MsgErrorGetVerifier, err)
	}
	return &prototk.GetVerifierResponse{
		Verifier: verifier,
	}, nil
}

func (z *Zeto) Sign(ctx context.Context, req *prototk.SignRequest) (*prototk.SignResponse, error) {
	switch req.PayloadType {
	case zetosignerapi.PAYLOAD_DOMAIN_ZETO_NULLIFIER:
		var coin *types.ZetoCoin
		var hashInt *big.Int
		keyPair, err := signer.NewBabyJubJubPrivateKey(req.PrivateKey)
		if err == nil {
			err = json.Unmarshal(req.Payload, &coin)
		}
		if err == nil {
			hashInt, err = signer.CalculateNullifier(coin.Amount.Int(), coin.Salt.Int(), babyjub.SkToBigInt(keyPair))
		}
		if err != nil {
			return nil, i18n.WrapError(ctx, err, msgs.MsgNullifierGenerationFailed)
		}
		return &prototk.SignResponse{
			Payload: common.IntTo32ByteSlice(hashInt),
		}, nil
	case zetosignerapi.PAYLOAD_DOMAIN_ZETO_SNARK:
		proof, err := z.snarkProver.Sign(ctx, req.Algorithm, req.PayloadType, req.PrivateKey, req.Payload)
		if err != nil {
			return nil, i18n.NewError(ctx, msgs.MsgErrorSign, err)
		}
		return &prototk.SignResponse{
			Payload: proof,
		}, nil
	default:
		return nil, i18n.NewError(ctx, msgs.MsgUnknownSignPayload, req.PayloadType)
	}
}

func (z *Zeto) ValidateStateHashes(ctx context.Context, req *prototk.ValidateStateHashesRequest) (*prototk.ValidateStateHashesResponse, error) {
	var res prototk.ValidateStateHashesResponse
	for _, state := range req.States {
		log.L(ctx).Debugf("validating state hashes: %+v\n", state)
		var coin types.ZetoCoin
		err := json.Unmarshal([]byte(state.StateDataJson), &coin)
		if err != nil {
			log.L(ctx).Errorf("Error unmarshalling state data: %s", err)
			return nil, i18n.NewError(ctx, msgs.MsgErrorUnmarshalStateData, err)
		}
		hash, err := coin.Hash(ctx)
		if err != nil {
			log.L(ctx).Errorf("Error hashing state data: %s", err)
			return nil, i18n.NewError(ctx, msgs.MsgErrorHashOutputState, err)
		}
		hashString := common.HexUint256To32ByteHexString(hash)
		if state.Id == "" {
			// if the requested state ID is empty, we simply set it
			res.StateIds = append(res.StateIds, hashString)
		} else {
			// if the requested state ID is set, we compare it with the calculated hash
			stateId := tktypes.MustParseHexUint256(state.Id)
			if hash.Int().Cmp(stateId.Int()) != 0 {
				log.L(ctx).Errorf("State hash mismatch (hashed vs. received): %s != %s", hash.String(), state.Id)
				return nil, i18n.NewError(ctx, msgs.MsgErrorStateHashMismatch, hash.String(), state.Id)
			}
			res.StateIds = append(res.StateIds, state.Id)
		}
	}
	return &res, nil
}

func (z *Zeto) InitCall(ctx context.Context, req *prototk.InitCallRequest) (*prototk.InitCallResponse, error) {
	return nil, i18n.NewError(ctx, msgs.MsgNotImplemented)
}

func (z *Zeto) ExecCall(ctx context.Context, req *prototk.ExecCallRequest) (*prototk.ExecCallResponse, error) {
	return nil, i18n.NewError(ctx, msgs.MsgNotImplemented)
}

func (z *Zeto) BuildReceipt(ctx context.Context, req *prototk.BuildReceiptRequest) (*prototk.BuildReceiptResponse, error) {
	// TODO: Event logs for transfers would be great for Noto
	return nil, i18n.NewError(ctx, msgs.MsgNoDomainReceipt)
}
<<<<<<< HEAD

func (z *Zeto) newSmtTreeSpec(ctx context.Context, smtName string, stateQueryContext string) (*merkleTreeSpec, error) {
	smtForStates := &merkleTreeSpec{
		name:    smtName,
		storage: smt.NewStatesStorage(z.Callbacks, smtName, stateQueryContext, z.merkleTreeRootSchema.Id, z.merkleTreeNodeSchema.Id),
	}
	tree, err := smt.NewSmt(smtForStates.storage)
	if err != nil {
		return nil, i18n.NewError(ctx, msgs.MsgErrorNewSmt, smtName, err)
	}
	smtForStates.tree = tree
	return smtForStates, nil
=======
func getStateSchemas(ctx context.Context) ([]string, error) {
	var schemas []string
	coinJSON, err := json.Marshal(types.ZetoCoinABI)
	if err != nil {
		return nil, i18n.NewError(ctx, msgs.MsgErrorMarshalZetoCoinSchemaAbi, err)
	}
	schemas = append(schemas, string(coinJSON))

	tokenJSON, err := json.Marshal(types.ZetoNFTokenABI)
	if err != nil {
		return nil, i18n.NewError(ctx, msgs.MsgErrorMarshalZetoCoinSchemaAbi, err)
	}
	schemas = append(schemas, string(tokenJSON))

	smtRootJSON, err := json.Marshal(smt.MerkleTreeRootABI)
	if err != nil {
		return nil, i18n.NewError(ctx, msgs.MsgErrorMarshalMerkleTreeRootSchemaAbi, err)
	}
	schemas = append(schemas, string(smtRootJSON))

	smtNodeJSON, err := json.Marshal(smt.MerkleTreeNodeABI)
	if err != nil {
		return nil, i18n.NewError(ctx, msgs.MsgErrorMarshalMerkleTreeNodeSchemaAbi, err)
	}
	schemas = append(schemas, string(smtNodeJSON))

	return schemas, nil
>>>>>>> 9f7585ec
}<|MERGE_RESOLUTION|>--- conflicted
+++ resolved
@@ -29,7 +29,7 @@
 	"github.com/kaleido-io/paladin/domains/zeto/internal/zeto/common"
 	"github.com/kaleido-io/paladin/domains/zeto/internal/zeto/fungible"
 	"github.com/kaleido-io/paladin/domains/zeto/internal/zeto/nonfungible"
-	"github.com/kaleido-io/paladin/domains/zeto/internal/zeto/signer"
+	signercommon "github.com/kaleido-io/paladin/domains/zeto/internal/zeto/signer/common"
 	"github.com/kaleido-io/paladin/domains/zeto/internal/zeto/smt"
 	"github.com/kaleido-io/paladin/domains/zeto/pkg/types"
 	"github.com/kaleido-io/paladin/domains/zeto/pkg/zetosigner"
@@ -154,7 +154,7 @@
 	z.config = &config
 	z.chainID = req.ChainId
 
-	schemas, err := getStateSchemas()
+	schemas, err := types.GetStateSchemas()
 	if err != nil {
 		return nil, i18n.NewError(ctx, msgs.MsgErrorConfigZetoDomain, err)
 	}
@@ -191,15 +191,10 @@
 
 func (z *Zeto) InitDomain(ctx context.Context, req *prototk.InitDomainRequest) (*prototk.InitDomainResponse, error) {
 	z.coinSchema = req.AbiStateSchemas[0]
-<<<<<<< HEAD
-	z.merkleTreeRootSchema = req.AbiStateSchemas[1]
-	z.merkleTreeNodeSchema = req.AbiStateSchemas[2]
-	z.lockedInfoSchema = req.AbiStateSchemas[3]
-=======
 	z.nftSchema = req.AbiStateSchemas[1]
 	z.merkleTreeRootSchema = req.AbiStateSchemas[2]
 	z.merkleTreeNodeSchema = req.AbiStateSchemas[3]
->>>>>>> 9f7585ec
+	z.lockedInfoSchema = req.AbiStateSchemas[4]
 
 	return &prototk.InitDomainResponse{}, nil
 }
@@ -336,15 +331,11 @@
 	case "mint":
 		return fungible.NewMintHandler(z.name, z.coinSchema)
 	case "transfer":
-<<<<<<< HEAD
-		return &transferHandler{zeto: z}
+		return fungible.NewTransferHandler(z.name, z.Callbacks, z.coinSchema, z.merkleTreeRootSchema, z.merkleTreeNodeSchema)
 	case "transferLocked":
-		return &transferLockedHandler{zeto: z}
-=======
-		return fungible.NewTransferHandler(z.name, z.Callbacks, z.coinSchema, z.merkleTreeRootSchema, z.merkleTreeNodeSchema)
->>>>>>> 9f7585ec
+		return fungible.NewTransferLockedHandler(z.name, z.Callbacks, z.coinSchema, z.merkleTreeRootSchema, z.merkleTreeNodeSchema)
 	case "lock":
-		return fungible.NewLockHandler(z.name, z.Callbacks, z.coinSchema)
+		return fungible.NewLockHandler(z.name, z.Callbacks, z.coinSchema, z.merkleTreeRootSchema, z.merkleTreeNodeSchema, z.lockedInfoSchema)
 	case "deposit":
 		return fungible.NewDepositHandler(z.name, z.coinSchema)
 	case "withdraw":
@@ -523,12 +514,12 @@
 	case zetosignerapi.PAYLOAD_DOMAIN_ZETO_NULLIFIER:
 		var coin *types.ZetoCoin
 		var hashInt *big.Int
-		keyPair, err := signer.NewBabyJubJubPrivateKey(req.PrivateKey)
+		keyPair, err := signercommon.NewBabyJubJubPrivateKey(req.PrivateKey)
 		if err == nil {
 			err = json.Unmarshal(req.Payload, &coin)
 		}
 		if err == nil {
-			hashInt, err = signer.CalculateNullifier(coin.Amount.Int(), coin.Salt.Int(), babyjub.SkToBigInt(keyPair))
+			hashInt, err = signercommon.CalculateNullifier(coin.Amount.Int(), coin.Salt.Int(), babyjub.SkToBigInt(keyPair))
 		}
 		if err != nil {
 			return nil, i18n.WrapError(ctx, err, msgs.MsgNullifierGenerationFailed)
@@ -593,7 +584,6 @@
 	// TODO: Event logs for transfers would be great for Noto
 	return nil, i18n.NewError(ctx, msgs.MsgNoDomainReceipt)
 }
-<<<<<<< HEAD
 
 func (z *Zeto) newSmtTreeSpec(ctx context.Context, smtName string, stateQueryContext string) (*merkleTreeSpec, error) {
 	smtForStates := &merkleTreeSpec{
@@ -606,33 +596,4 @@
 	}
 	smtForStates.tree = tree
 	return smtForStates, nil
-=======
-func getStateSchemas(ctx context.Context) ([]string, error) {
-	var schemas []string
-	coinJSON, err := json.Marshal(types.ZetoCoinABI)
-	if err != nil {
-		return nil, i18n.NewError(ctx, msgs.MsgErrorMarshalZetoCoinSchemaAbi, err)
-	}
-	schemas = append(schemas, string(coinJSON))
-
-	tokenJSON, err := json.Marshal(types.ZetoNFTokenABI)
-	if err != nil {
-		return nil, i18n.NewError(ctx, msgs.MsgErrorMarshalZetoCoinSchemaAbi, err)
-	}
-	schemas = append(schemas, string(tokenJSON))
-
-	smtRootJSON, err := json.Marshal(smt.MerkleTreeRootABI)
-	if err != nil {
-		return nil, i18n.NewError(ctx, msgs.MsgErrorMarshalMerkleTreeRootSchemaAbi, err)
-	}
-	schemas = append(schemas, string(smtRootJSON))
-
-	smtNodeJSON, err := json.Marshal(smt.MerkleTreeNodeABI)
-	if err != nil {
-		return nil, i18n.NewError(ctx, msgs.MsgErrorMarshalMerkleTreeNodeSchemaAbi, err)
-	}
-	schemas = append(schemas, string(smtNodeJSON))
-
-	return schemas, nil
->>>>>>> 9f7585ec
 }