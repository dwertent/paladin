--- conflicted
+++ resolved
@@ -21,11 +21,10 @@
 	"encoding/hex"
 	"fmt"
 	"math/big"
-	"slices"
 
 	corepb "github.com/kaleido-io/paladin/domains/zeto/pkg/proto"
+	"github.com/kaleido-io/paladin/domains/zeto/pkg/types"
 
-	"github.com/hyperledger/firefly-signer/pkg/ethtypes"
 	"github.com/iden3/go-iden3-crypto/babyjub"
 	"github.com/kaleido-io/paladin/domains/zeto/internal/msgs"
 	"github.com/kaleido-io/paladin/domains/zeto/pkg/constants"
@@ -34,50 +33,20 @@
 	"github.com/kaleido-io/paladin/toolkit/pkg/tktypes"
 )
 
-<<<<<<< HEAD
-=======
-const modulus = "21888242871839275222246405745257275088548364400416034343698204186575808495617"
-
-func IsNullifiersCircuit(circuitId string) bool {
-	return IsFungibleNullifiersCircuit(circuitId) || IsNonFungibleNullifiersCircuit(circuitId)
+type StateSchemas struct {
+	CoinSchema           *prototk.StateSchema
+	NftSchema            *prototk.StateSchema
+	MerkleTreeRootSchema *prototk.StateSchema
+	MerkleTreeNodeSchema *prototk.StateSchema
+	LockInfoSchema       *prototk.StateSchema
 }
 
-func IsFungibleNullifiersCircuit(circuitId string) bool {
-	nullifierCircuits := []string{
-		constants.CIRCUIT_ANON_NULLIFIER,
-		constants.CIRCUIT_ANON_NULLIFIER_BATCH,
-		constants.CIRCUIT_WITHDRAW_NULLIFIER,
-		constants.CIRCUIT_WITHDRAW_NULLIFIER_BATCH,
-	}
-	return slices.Contains(nullifierCircuits, circuitId)
-}
-
-func IsNonFungibleNullifiersCircuit(circuitId string) bool {
-	return constants.CIRCUIT_NF_ANON_NULLIFIER == circuitId
-}
-
-func IsEncryptionCircuit(circuitId string) bool {
-	encryptionCircuits := []string{
-		constants.CIRCUIT_ANON_ENC,
-		constants.CIRCUIT_ANON_ENC_BATCH,
-	}
-	for _, c := range encryptionCircuits {
-		if circuitId == c {
-			return true
-		}
-	}
-	return false
-}
+const modulus = "21888242871839275222246405745257275088548364400416034343698204186575808495617"
 
 func IsBatchCircuit(sizeOfEndorsableStates int) bool {
 	return sizeOfEndorsableStates > 2
 }
 
-func IsNonFungibleCircuit(circuitId string) bool {
-	return circuitId == constants.CIRCUIT_NF_ANON || circuitId == constants.CIRCUIT_NF_ANON_NULLIFIER
-}
-
->>>>>>> 9f7585ec
 func IsNullifiersToken(tokenName string) bool {
 	return tokenName == constants.TOKEN_ANON_NULLIFIER || tokenName == constants.TOKEN_NF_ANON_NULLIFIER
 }
@@ -121,13 +90,13 @@
 	}
 	return keyCompressed.Decompress()
 }
-func EncodeTransactionData(ctx context.Context, transaction *prototk.TransactionSpecification, transactionData ethtypes.HexBytes0xPrefix) (tktypes.HexBytes, error) {
+func EncodeTransactionData(ctx context.Context, transaction *prototk.TransactionSpecification) (tktypes.HexBytes, error) {
 	txID, err := tktypes.ParseHexBytes(ctx, transaction.TransactionId)
 	if err != nil {
 		return nil, i18n.NewError(ctx, msgs.MsgErrorParseTxId, err)
 	}
 	var data []byte
-	data = append(data, transactionData...)
+	data = append(data, types.ZetoTransactionData_V0...)
 	data = append(data, txID...)
 	return data, nil
 }
