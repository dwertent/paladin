--- conflicted
+++ resolved
@@ -30,6 +30,8 @@
 	"github.com/iden3/go-rapidsnark/types"
 	"github.com/iden3/go-rapidsnark/witness/v2"
 	"github.com/kaleido-io/paladin/config/pkg/confutil"
+	"github.com/kaleido-io/paladin/domains/zeto/internal/zeto/signer/common"
+	wtns "github.com/kaleido-io/paladin/domains/zeto/internal/zeto/signer/witness"
 	pb "github.com/kaleido-io/paladin/domains/zeto/pkg/proto"
 	"github.com/kaleido-io/paladin/domains/zeto/pkg/zetosigner/zetosignerapi"
 	"github.com/stretchr/testify/assert"
@@ -51,8 +53,8 @@
 func TestSnarkProve(t *testing.T) {
 	prover := NewTestProver(t)
 
-	alice := NewTestKeypair()
-	bob := NewTestKeypair()
+	alice := common.NewTestKeypair()
+	bob := common.NewTestKeypair()
 
 	inputValues := []*big.Int{big.NewInt(30), big.NewInt(40)}
 	outputValues := []*big.Int{big.NewInt(32), big.NewInt(38)}
@@ -67,8 +69,8 @@
 	inputSalts := []string{salt1.Text(16), salt2.Text(16)}
 	outputValueInts := []uint64{outputValues[0].Uint64(), outputValues[1].Uint64()}
 
-	alicePubKey := EncodeBabyJubJubPublicKey(alice.PublicKey)
-	bobPubKey := EncodeBabyJubJubPublicKey(bob.PublicKey)
+	alicePubKey := common.EncodeBabyJubJubPublicKey(alice.PublicKey)
+	bobPubKey := common.EncodeBabyJubJubPublicKey(bob.PublicKey)
 
 	tokenSecrets, err := json.Marshal(&pb.TokenSecrets_Fungible{
 		InputValues:  inputValueInts,
@@ -82,6 +84,7 @@
 			Type:           string(zetosignerapi.Transfer),
 			UsesNullifiers: false,
 			UsesEncryption: false,
+			IsFungible:     true,
 		},
 		Common: &pb.ProvingRequestCommon{
 			InputCommitments: inputCommitments,
@@ -149,8 +152,8 @@
 	}
 	prover.proofGenerator = testProofGenerator
 
-	alice := NewTestKeypair()
-	bob := NewTestKeypair()
+	alice := common.NewTestKeypair()
+	bob := common.NewTestKeypair()
 
 	inputValues := []*big.Int{big.NewInt(30), big.NewInt(40)}
 	outputValues := []*big.Int{big.NewInt(32), big.NewInt(38)}
@@ -165,8 +168,8 @@
 	inputSalts := []string{salt1.Text(16), salt2.Text(16)}
 	outputValueInts := []uint64{outputValues[0].Uint64(), outputValues[1].Uint64()}
 
-	alicePubKey := EncodeBabyJubJubPublicKey(alice.PublicKey)
-	bobPubKey := EncodeBabyJubJubPublicKey(bob.PublicKey)
+	alicePubKey := common.EncodeBabyJubJubPublicKey(alice.PublicKey)
+	bobPubKey := common.EncodeBabyJubJubPublicKey(bob.PublicKey)
 
 	tokenSecrets, err := json.Marshal(&pb.TokenSecrets_Fungible{
 		InputValues:  inputValueInts,
@@ -180,6 +183,7 @@
 			Type:           string(zetosignerapi.Transfer),
 			UsesNullifiers: false,
 			UsesEncryption: false,
+			IsFungible:     true,
 		},
 		Common: &pb.ProvingRequestCommon{
 			InputCommitments: inputCommitments,
@@ -224,7 +228,7 @@
 	prover, err := newSnarkProver(config)
 	require.NoError(t, err)
 
-	alice := NewTestKeypair()
+	alice := common.NewTestKeypair()
 
 	tokenSecrets, err := json.Marshal(&pb.TokenSecrets_Fungible{
 		InputValues:  []uint64{30, 40},
@@ -264,7 +268,7 @@
 	prover, err := newSnarkProver(config)
 	require.NoError(t, err)
 
-	alice := NewTestKeypair()
+	alice := common.NewTestKeypair()
 
 	tokenSecrets, err := json.Marshal(&pb.TokenSecrets_Fungible{
 		InputValues:  []uint64{30, 40},
@@ -306,8 +310,8 @@
 	}
 	prover.circuitLoader = testCircuitLoader
 
-	alice := NewTestKeypair()
-	bob := NewTestKeypair()
+	alice := common.NewTestKeypair()
+	bob := common.NewTestKeypair()
 
 	inputValues := []*big.Int{big.NewInt(30), big.NewInt(40)}
 	outputValues := []*big.Int{big.NewInt(32), big.NewInt(38)}
@@ -322,8 +326,8 @@
 	inputSalts := []string{salt1.Text(16), salt2.Text(16)}
 	outputValueInts := []uint64{outputValues[0].Uint64(), outputValues[1].Uint64()}
 
-	alicePubKey := EncodeBabyJubJubPublicKey(alice.PublicKey)
-	bobPubKey := EncodeBabyJubJubPublicKey(bob.PublicKey)
+	alicePubKey := common.EncodeBabyJubJubPublicKey(alice.PublicKey)
+	bobPubKey := common.EncodeBabyJubJubPublicKey(bob.PublicKey)
 
 	tokenSecrets, err := json.Marshal(&pb.TokenSecrets_Fungible{
 		InputValues:  inputValueInts,
@@ -367,7 +371,7 @@
 	}
 	prover.circuitLoader = testCircuitLoader
 
-	alice := NewTestKeypair()
+	alice := common.NewTestKeypair()
 
 	inputValues := []*big.Int{big.NewInt(30), big.NewInt(40)}
 	outputValues := []*big.Int{big.NewInt(32), big.NewInt(38)}
@@ -394,6 +398,7 @@
 			Type:           string(zetosignerapi.Transfer),
 			UsesNullifiers: false,
 			UsesEncryption: false,
+			IsFungible:     true,
 		},
 		Common: &pb.ProvingRequestCommon{
 			InputCommitments: inputCommitments,
@@ -424,8 +429,8 @@
 	}
 	prover.circuitLoader = testCircuitLoader
 
-	alice := NewTestKeypair()
-	bob := NewTestKeypair()
+	alice := common.NewTestKeypair()
+	bob := common.NewTestKeypair()
 
 	inputValues := []*big.Int{big.NewInt(30), big.NewInt(40)}
 	outputValues := []*big.Int{big.NewInt(32), big.NewInt(38)}
@@ -440,8 +445,8 @@
 	inputSalts := []string{salt1.Text(16), salt2.Text(16)}
 	outputValueInts := []uint64{outputValues[0].Uint64(), outputValues[1].Uint64()}
 
-	alicePubKey := EncodeBabyJubJubPublicKey(alice.PublicKey)
-	bobPubKey := EncodeBabyJubJubPublicKey(bob.PublicKey)
+	alicePubKey := common.EncodeBabyJubJubPublicKey(alice.PublicKey)
+	bobPubKey := common.EncodeBabyJubJubPublicKey(bob.PublicKey)
 
 	tokenSecrets, err := json.Marshal(&pb.TokenSecrets_Fungible{
 		InputValues:  inputValueInts,
@@ -455,6 +460,7 @@
 			Type:           string(zetosignerapi.Transfer),
 			UsesNullifiers: false,
 			UsesEncryption: false,
+			IsFungible:     true,
 		},
 		Common: &pb.ProvingRequestCommon{
 			InputCommitments: []string{"input1", "input2"},
@@ -477,6 +483,7 @@
 			Type:           string(zetosignerapi.Transfer),
 			UsesNullifiers: false,
 			UsesEncryption: false,
+			IsFungible:     true,
 		},
 		Common: &pb.ProvingRequestCommon{
 			InputCommitments: inputCommitments,
@@ -511,6 +518,7 @@
 		Type:           zetosignerapi.Transfer,
 		UsesNullifiers: false,
 		UsesEncryption: true,
+		IsFungible:     true,
 	}
 	bytes, err := serializeProofResponse(circuit, &snark)
 	assert.NoError(t, err)
@@ -521,6 +529,7 @@
 		Type:           zetosignerapi.Transfer,
 		UsesNullifiers: true,
 		UsesEncryption: false,
+		IsFungible:     true,
 	}
 	bytes, err = serializeProofResponse(circuit, &snark)
 	assert.NoError(t, err)
@@ -536,6 +545,7 @@
 		Type:           zetosignerapi.Transfer,
 		UsesNullifiers: false,
 		UsesEncryption: true,
+		IsFungible:     true,
 	}
 	bytes, err = serializeProofResponse(circuit, &snark)
 	assert.NoError(t, err)
@@ -547,6 +557,7 @@
 		Type:           zetosignerapi.Transfer,
 		UsesNullifiers: true,
 		UsesEncryption: false,
+		IsFungible:     true,
 	}
 	bytes, err = serializeProofResponse(circuit, &snark)
 	assert.NoError(t, err)
@@ -557,6 +568,7 @@
 		Type:           zetosignerapi.Withdraw,
 		UsesNullifiers: true,
 		UsesEncryption: false,
+		IsFungible:     true,
 	}
 	bytes, err = serializeProofResponse(circuit, &snark)
 	assert.NoError(t, err)
@@ -572,6 +584,7 @@
 		Type:           zetosignerapi.Withdraw,
 		UsesNullifiers: true,
 		UsesEncryption: false,
+		IsFungible:     true,
 	}
 	bytes, err = serializeProofResponse(circuit, &snark)
 	assert.NoError(t, err)
@@ -617,6 +630,7 @@
 			Type:           string(zetosignerapi.Transfer),
 			UsesNullifiers: true,
 			UsesEncryption: false,
+			IsFungible:     true,
 		},
 		Common: &pb.ProvingRequestCommon{
 			InputCommitments: []string{"input1", "input2"},
@@ -646,7 +660,8 @@
 func TestNewWitnessInputs(t *testing.T) {
 	tests := []struct {
 		name        string
-		circuitId   string
+		tokenType   pb.TokenType
+		circuit     *zetosignerapi.Circuit
 		extras      interface{}
 		expectType  interface{}
 		expectErr   bool
@@ -654,69 +669,79 @@
 	}{
 		{
 			name:       "Valid non-fungible witness inputs",
-			circuitId:  constants.CIRCUIT_NF_ANON,
+			tokenType:  pb.TokenType_nunFungible,
+			circuit:    &zetosignerapi.Circuit{Name: "nf_anon", Type: zetosignerapi.Transfer},
 			extras:     nil,
-			expectType: &nonFungibleWitnessInputs{},
+			expectType: &wtns.NonFungibleWitnessInputs{},
 			expectErr:  false,
 		},
 		{
 			name:       "Valid non-fungible nullifier witness inputs",
-			circuitId:  constants.CIRCUIT_NF_ANON_NULLIFIER,
+			tokenType:  pb.TokenType_nunFungible,
+			circuit:    &zetosignerapi.Circuit{Name: "nf_anon_nullifier", Type: zetosignerapi.Transfer, UsesNullifiers: true},
 			extras:     nil,
-			expectType: &nonFungibleWitnessInputs{},
+			expectType: &wtns.NonFungibleWitnessInputs{},
 			expectErr:  false,
 		},
 		{
 			name:       "Valid fungible encryption witness inputs",
-			circuitId:  constants.CIRCUIT_ANON_ENC,
+			tokenType:  pb.TokenType_fungible,
+			circuit:    &zetosignerapi.Circuit{Name: "anon_enc", Type: zetosignerapi.Transfer, UsesEncryption: true, IsFungible: true},
 			extras:     &pb.ProvingRequestExtras_Encryption{},
-			expectType: &fungibleEncWitnessInputs{},
+			expectType: &wtns.FungibleEncWitnessInputs{},
 			expectErr:  false,
 		},
 		{
 			name:       "Valid fungible encryption batch witness inputs",
-			circuitId:  constants.CIRCUIT_ANON_ENC_BATCH,
+			tokenType:  pb.TokenType_fungible,
+			circuit:    &zetosignerapi.Circuit{Name: "anon_enc", Type: zetosignerapi.Transfer, UsesEncryption: true, IsFungible: true},
 			extras:     &pb.ProvingRequestExtras_Encryption{},
-			expectType: &fungibleEncWitnessInputs{},
+			expectType: &wtns.FungibleEncWitnessInputs{},
 			expectErr:  false,
 		},
 		{
 			name:       "Valid fungible nullifier witness inputs",
-			circuitId:  constants.CIRCUIT_ANON_NULLIFIER,
+			tokenType:  pb.TokenType_fungible,
+			circuit:    &zetosignerapi.Circuit{Name: "anon_nullifier", Type: zetosignerapi.Transfer, UsesNullifiers: true, IsFungible: true},
 			extras:     &pb.ProvingRequestExtras_Nullifiers{},
-			expectType: &fungibleNullifierWitnessInputs{},
+			expectType: &wtns.FungibleNullifierWitnessInputs{},
 			expectErr:  false,
 		},
 		{
 			name:       "Valid fungible nullifier batch witness inputs",
-			circuitId:  constants.CIRCUIT_ANON_NULLIFIER_BATCH,
+			tokenType:  pb.TokenType_fungible,
+			circuit:    &zetosignerapi.Circuit{Name: "anon_nullifier", Type: zetosignerapi.Transfer, UsesNullifiers: true, IsFungible: true},
 			extras:     &pb.ProvingRequestExtras_Nullifiers{},
-			expectType: &fungibleNullifierWitnessInputs{},
+			expectType: &wtns.FungibleNullifierWitnessInputs{},
 			expectErr:  false,
 		},
 		{
 			name:       "Valid withdraw nullifier witness inputs",
-			circuitId:  constants.CIRCUIT_WITHDRAW_NULLIFIER,
+			tokenType:  pb.TokenType_fungible,
+			circuit:    &zetosignerapi.Circuit{Name: "withdraw_nullifier", Type: zetosignerapi.Withdraw, UsesNullifiers: true, IsFungible: true},
 			extras:     &pb.ProvingRequestExtras_Nullifiers{},
-			expectType: &fungibleNullifierWitnessInputs{},
+			expectType: &wtns.WithdrawNullifierWitnessInputs{},
 			expectErr:  false,
 		},
 		{
 			name:       "Valid withdraw nullifier batch witness inputs",
-			circuitId:  constants.CIRCUIT_WITHDRAW_NULLIFIER_BATCH,
+			tokenType:  pb.TokenType_fungible,
+			circuit:    &zetosignerapi.Circuit{Name: "withdraw_nullifier", Type: zetosignerapi.Withdraw, UsesNullifiers: true, IsFungible: true},
 			extras:     &pb.ProvingRequestExtras_Nullifiers{},
-			expectType: &fungibleNullifierWitnessInputs{},
+			expectType: &wtns.WithdrawNullifierWitnessInputs{},
 			expectErr:  false,
 		},
 		{
 			name:       "Valid withdraw deposit witness inputs",
-			circuitId:  constants.CIRCUIT_DEPOSIT,
-			expectType: &depositWitnessInputs{},
+			tokenType:  pb.TokenType_fungible,
+			circuit:    &zetosignerapi.Circuit{Name: "deposit", Type: zetosignerapi.Deposit, IsFungible: true},
+			expectType: &wtns.DepositWitnessInputs{},
 			expectErr:  false,
 		},
 		{
 			name:        "Invalid extras type for encryption circuit",
-			circuitId:   constants.CIRCUIT_ANON_ENC,
+			tokenType:   pb.TokenType_fungible,
+			circuit:     &zetosignerapi.Circuit{Name: "anon_enc", Type: zetosignerapi.Transfer, UsesEncryption: true, IsFungible: true},
 			extras:      &pb.ProvingRequestExtras_Nullifiers{},
 			expectType:  nil,
 			expectErr:   true,
@@ -724,24 +749,26 @@
 		},
 		{
 			name:        "Invalid extras type for nullifier circuit",
-			circuitId:   constants.CIRCUIT_ANON_NULLIFIER,
+			tokenType:   pb.TokenType_fungible,
+			circuit:     &zetosignerapi.Circuit{Name: "anon_nullifier", Type: zetosignerapi.Transfer, UsesNullifiers: true, IsFungible: true},
 			extras:      &pb.ProvingRequestExtras_Encryption{},
 			expectType:  nil,
 			expectErr:   true,
 			errContains: "unexpected extras type for anon nullifier circuit",
 		},
 		{
-			name:       "Default fungible witness inputs",
-			circuitId:  "unknown_circuit",
-			extras:     nil,
-			expectType: &fungibleWitnessInputs{},
-			expectErr:  false,
+			name:        "Default fungible witness inputs",
+			circuit:     &zetosignerapi.Circuit{Name: "unknown_circuit"},
+			extras:      nil,
+			expectType:  &wtns.FungibleWitnessInputs{},
+			expectErr:   true,
+			errContains: "unsupported circuit type",
 		},
 	}
 
 	for _, tc := range tests {
 		t.Run(tc.name, func(t *testing.T) {
-			inputs, err := newWitnessInputs(tc.circuitId, tc.extras)
+			inputs, err := newWitnessInputs(tc.tokenType, tc.circuit, tc.extras)
 
 			if tc.expectErr {
 				require.Error(t, err)
@@ -755,35 +782,19 @@
 }
 func TestCalculateWitness(t *testing.T) {
 	ctx := context.Background()
-<<<<<<< HEAD
-	circuit := &zetosignerapi.Circuit{
-		Name:           "anon_enc",
-		Type:           zetosignerapi.Transfer,
-		UsesNullifiers: false,
-		UsesEncryption: true,
-	}
-	_, err := calculateWitness(ctx, circuit, inputs, extras1, nil, nil)
-	assert.EqualError(t, err, "PD210099: failed to assemble private inputs for witness calculation. PD210077: Failed to parse encryption nonce")
-
-	extras2 := &pb.ProvingRequestExtras_Nullifiers{
-		Root: "123456",
-		MerkleProofs: []*pb.MerkleProof{
-			{
-				Nodes: []string{"1", "2", "3"},
-=======
 
 	tests := []struct {
 		name          string
-		circuitId     string
+		circuit       *zetosignerapi.Circuit
 		commonInputs  *pb.ProvingRequestCommon
 		extras        interface{}
 		keyEntry      *core.KeyEntry
-		circuit       *testWitnessMock
+		calculator    *testWitnessMock
 		expectedError string
 	}{
 		{
-			name:      "Successful witness calculation",
-			circuitId: constants.CIRCUIT_ANON_ENC,
+			name:    "Successful witness calculation",
+			circuit: &zetosignerapi.Circuit{Name: "anon_enc", UsesEncryption: true},
 			commonInputs: &pb.ProvingRequestCommon{
 				InputCommitments: []string{"1", "2"},
 				InputSalts:       []string{"3", "4"},
@@ -792,127 +803,67 @@
 				TokenType:        pb.TokenType_fungible,
 				TokenSecrets:     []byte(`{"inputValues":[10,20],"outputValues":[30,0]}`),
 			},
-			extras:   &pb.ProvingRequestExtras_Encryption{},
-			keyEntry: &core.KeyEntry{},
-			circuit:  &testWitnessMock{},
+			extras:     &pb.ProvingRequestExtras_Encryption{},
+			keyEntry:   &core.KeyEntry{},
+			calculator: &testWitnessMock{},
 		},
 		{
 			name:          "Error in newWitnessInputs",
-			circuitId:     constants.CIRCUIT_ANON_ENC,
+			circuit:       &zetosignerapi.Circuit{Name: "anon_enc", UsesEncryption: true},
 			commonInputs:  &pb.ProvingRequestCommon{},
 			extras:        &pb.ProvingRequestExtras_Nullifiers{},
 			keyEntry:      &core.KeyEntry{},
-			circuit:       &testWitnessMock{},
+			calculator:    &testWitnessMock{},
 			expectedError: "unexpected extras type for encryption circuit",
 		},
 		{
-			name:      "Error in validate inputs",
-			circuitId: constants.CIRCUIT_ANON_ENC,
+			name:    "Error in validate inputs",
+			circuit: &zetosignerapi.Circuit{Name: "anon_enc", UsesEncryption: true},
 			commonInputs: &pb.ProvingRequestCommon{
 				InputCommitments: []string{"input1"},
 				InputSalts:       []string{"salt1", "salt2"},
 			},
 			extras:        &pb.ProvingRequestExtras_Encryption{},
 			keyEntry:      &core.KeyEntry{},
-			circuit:       &testWitnessMock{validateError: true},
+			calculator:    &testWitnessMock{validateError: true},
 			expectedError: "validate error",
 		},
 		{
-			name:      "Error in build inputs",
-			circuitId: constants.CIRCUIT_ANON_ENC,
-			commonInputs: &pb.ProvingRequestCommon{
-				InputCommitments: []string{"input1", "input2"},
-				InputSalts:       []string{"salt1", "salt2"},
->>>>>>> 9f7585ec
-			},
-			extras:        &pb.ProvingRequestExtras_Encryption{},
-			keyEntry:      &core.KeyEntry{},
-			circuit:       &testWitnessMock{buildError: true},
-			expectedError: "build error",
-		},
-		{
-			name:      "Error in assemble inputs",
-			circuitId: constants.CIRCUIT_ANON_ENC,
+			name:    "Error in build inputs",
+			circuit: &zetosignerapi.Circuit{Name: "anon_enc", UsesEncryption: true},
 			commonInputs: &pb.ProvingRequestCommon{
 				InputCommitments: []string{"input1", "input2"},
 				InputSalts:       []string{"salt1", "salt2"},
 			},
 			extras:        &pb.ProvingRequestExtras_Encryption{},
 			keyEntry:      &core.KeyEntry{},
-			circuit:       &testWitnessMock{assembleError: true},
-			expectedError: "assemble error",
-		},
-		{
-			name:      "Error in CalculateWTNSBin",
-			circuitId: constants.CIRCUIT_ANON_ENC,
+			calculator:    &testWitnessMock{buildError: true},
+			expectedError: "build error",
+		},
+		{
+			name:    "Error in assemble inputs",
+			circuit: &zetosignerapi.Circuit{Name: "anon_enc", UsesEncryption: true},
 			commonInputs: &pb.ProvingRequestCommon{
 				InputCommitments: []string{"input1", "input2"},
 				InputSalts:       []string{"salt1", "salt2"},
 			},
 			extras:        &pb.ProvingRequestExtras_Encryption{},
 			keyEntry:      &core.KeyEntry{},
-			circuit:       &testWitnessMock{calculateWTNSError: true},
+			calculator:    &testWitnessMock{assembleError: true},
+			expectedError: "assemble error",
+		},
+		{
+			name:    "Error in CalculateWTNSBin",
+			circuit: &zetosignerapi.Circuit{Name: "anon_enc", UsesEncryption: true},
+			commonInputs: &pb.ProvingRequestCommon{
+				InputCommitments: []string{"input1", "input2"},
+				InputSalts:       []string{"salt1", "salt2"},
+			},
+			extras:        &pb.ProvingRequestExtras_Encryption{},
+			keyEntry:      &core.KeyEntry{},
+			calculator:    &testWitnessMock{calculateWTNSError: true},
 			expectedError: "calculate WTNSBin error",
 		},
-<<<<<<< HEAD
-		Enabled: []bool{true, false},
-	}
-	privKey, ok := new(big.Int).SetString("ffffffffffffffffffffffffffffffffffffffffffffffffffffffffffffffff", 16)
-	require.True(t, ok)
-	keyEntry := &core.KeyEntry{
-		PrivateKeyForZkp: privKey,
-	}
-	circuit = &zetosignerapi.Circuit{
-		Name:           "anon_nullifier",
-		Type:           zetosignerapi.Transfer,
-		UsesNullifiers: true,
-		UsesEncryption: false,
-	}
-	_, err = calculateWitness(ctx, circuit, inputs, extras2, keyEntry, nil)
-	assert.EqualError(t, err, "PD210099: failed to assemble private inputs for witness calculation. PD210079: Failed to calculate nullifier. inputs values not inside Finite Field")
-
-	inputs = &pb.ProvingRequestCommon{
-		OutputValues: []uint64{30, 0},
-		OutputSalts:  []string{"1234567890123456789012345678901234567890123456789012345678901234", "1234567890123456789012345678901234567890123456789012345678901234"},
-		OutputOwners: []string{"7cdd539f3ed6c283494f47d8481f84308a6d7043087fb6711c9f1df04e2b8025", "7cdd539f3ed6c283494f47d8481f84308a6d7043087fb6711c9f1df04e2b8025"},
-	}
-	witnessCalculator, _ := loadTestCircuit(t)
-	circuit = &zetosignerapi.Circuit{
-		Name:           "deposit",
-		Type:           zetosignerapi.Deposit,
-		UsesNullifiers: false,
-		UsesEncryption: false,
-	}
-	_, err = calculateWitness(ctx, circuit, inputs, nil, keyEntry, witnessCalculator)
-	assert.ErrorContains(t, err, "PD210100: failed to calculate the witness")
-
-	inputs = &pb.ProvingRequestCommon{
-		InputCommitments: []string{"1234567890123456789012345678901234567890123456789012345678901234", "1234567890123456789012345678901234567890123456789012345678901234"},
-		InputValues:      []uint64{10, 20},
-		InputSalts:       []string{"1234567890123456789012345678901234567890123456789012345678901234", "1234567890123456789012345678901234567890123456789012345678901234"},
-		InputOwner:       "7cdd539f3ed6c283494f47d8481f84308a6d7043087fb6711c9f1df04e2b8025",
-		OutputValues:     []uint64{30, 0},
-		OutputSalts:      []string{"1234567890123456789012345678901234567890123456789012345678901234", "1234567890123456789012345678901234567890123456789012345678901234"},
-		OutputOwners:     []string{"7cdd539f3ed6c283494f47d8481f84308a6d7043087fb6711c9f1df04e2b8025", "7cdd539f3ed6c283494f47d8481f84308a6d7043087fb6711c9f1df04e2b8025"},
-	}
-	circuit = &zetosignerapi.Circuit{
-		Name:           "withdraw",
-		Type:           zetosignerapi.Withdraw,
-		UsesNullifiers: false,
-		UsesEncryption: false,
-	}
-	_, err = calculateWitness(ctx, circuit, inputs, nil, keyEntry, witnessCalculator)
-	assert.ErrorContains(t, err, "PD210100: failed to calculate the witness")
-
-	circuit = &zetosignerapi.Circuit{
-		Name:           "withdraw_nullifier",
-		Type:           zetosignerapi.Withdraw,
-		UsesNullifiers: true,
-		UsesEncryption: false,
-	}
-	_, err = calculateWitness(ctx, circuit, inputs, extras2, keyEntry, witnessCalculator)
-	assert.EqualError(t, err, "PD210099: failed to assemble private inputs for witness calculation. PD210079: Failed to calculate nullifier. inputs values not inside Finite Field")
-=======
 	}
 
 	tmpGetWitnessInputs := getWitnessInputs
@@ -921,14 +872,14 @@
 	for _, tt := range tests {
 		t.Run(tt.name, func(t *testing.T) {
 
-			getWitnessInputs = func(_ string, _ interface{}) (witnessInputs, error) {
+			getWitnessInputs = func(_ pb.TokenType, _ *zetosignerapi.Circuit, _ interface{}) (witnessInputs, error) {
 				if tt.name == "Error in newWitnessInputs" {
 					return nil, fmt.Errorf("unexpected extras type for encryption circuit")
 				}
-				return tt.circuit, nil
+				return tt.calculator, nil
 			}
 
-			wtns, err := calculateWitness(ctx, tt.circuitId, tt.commonInputs, tt.extras, tt.keyEntry, tt.circuit)
+			wtns, err := calculateWitness(ctx, tt.circuit, tt.commonInputs, tt.extras, tt.keyEntry, tt.calculator)
 			if tt.expectedError != "" {
 				require.Error(t, err)
 				assert.Contains(t, err.Error(), tt.expectedError)
@@ -977,8 +928,8 @@
 	})
 
 	t.Run("Context cancelled", func(t *testing.T) {
-		circuitId := constants.CIRCUIT_ANON_ENC
-		payload, err := proto.Marshal(&pb.ProvingRequest{CircuitId: circuitId})
+		circuit := &zetosignerapi.Circuit{Name: "anon_enc", UsesEncryption: true}
+		payload, err := proto.Marshal(&pb.ProvingRequest{Circuit: circuit.ToProto()})
 		require.NoError(t, err)
 
 		ctx, cancel := context.WithCancel(ctx)
@@ -1021,24 +972,23 @@
 	return []byte("witness"), nil
 }
 
-func (twc *testWitnessMock) validate(ctx context.Context, commonInputs *pb.ProvingRequestCommon) error {
+func (twc *testWitnessMock) Validate(ctx context.Context, commonInputs *pb.ProvingRequestCommon) error {
 	if twc.validateError {
 		return fmt.Errorf("validate error")
 	}
 	return nil
 }
 
-func (twc *testWitnessMock) build(ctx context.Context, commonInputs *pb.ProvingRequestCommon) error {
+func (twc *testWitnessMock) Build(ctx context.Context, commonInputs *pb.ProvingRequestCommon) error {
 	if twc.buildError {
 		return fmt.Errorf("build error")
 	}
 	return nil
 }
 
-func (twc *testWitnessMock) assemble(ctx context.Context, keyEntry *core.KeyEntry) (map[string]interface{}, error) {
+func (twc *testWitnessMock) Assemble(ctx context.Context, keyEntry *core.KeyEntry) (map[string]interface{}, error) {
 	if twc.assembleError {
 		return nil, fmt.Errorf("assemble error")
 	}
 	return map[string]interface{}{"key": "value"}, nil
->>>>>>> 9f7585ec
 }