--- conflicted
+++ resolved
@@ -20,13 +20,14 @@
 	"testing"
 
 	pb "github.com/kaleido-io/paladin/domains/zeto/pkg/proto"
+	"github.com/kaleido-io/paladin/domains/zeto/pkg/zetosigner/zetosignerapi"
+	"github.com/kaleido-io/paladin/toolkit/pkg/signerapi"
 	"github.com/stretchr/testify/assert"
 	"github.com/stretchr/testify/require"
 	"google.golang.org/protobuf/proto"
 )
 
-<<<<<<< HEAD
-func TestDecodeProvingRequest_AnonEnc(t *testing.T) {
+func TestDecodeProvingRequest_Fail(t *testing.T) {
 	common := pb.ProvingRequestCommon{}
 	circuit := pb.Circuit{
 		Name:           "anon_enc",
@@ -35,44 +36,35 @@
 	req := &pb.ProvingRequest{
 		Circuit: &circuit,
 		Common:  &common,
+		Extras:  []byte("invalid"),
 	}
 	bytes, err := proto.Marshal(req)
 	require.NoError(t, err)
 
 	ctx := context.Background()
-	_, extras, err := decodeProvingRequest(ctx, bytes)
-	require.NoError(t, err)
-	assert.Empty(t, extras)
+	signReq := &signerapi.SignRequest{
+		Payload: bytes,
+	}
+	_, _, err = decodeProvingRequest(ctx, signReq.Payload)
+	assert.ErrorContains(t, err, "PD210076: Failed to unmarshal proving request extras for circuit anon_enc")
 
-	encExtras := &pb.ProvingRequestExtras_Encryption{
-		EncryptionNonce: "123456",
-	}
-	req.Extras, err = proto.Marshal(encExtras)
-	require.NoError(t, err)
-
-	bytes, err = proto.Marshal(req)
-	require.NoError(t, err)
-	_, extras, err = decodeProvingRequest(ctx, bytes)
-	require.NoError(t, err)
-	assert.Equal(t, "123456", extras.(*pb.ProvingRequestExtras_Encryption).EncryptionNonce)
-}
-
-func TestDecodeProvingRequest_AnonNullifier(t *testing.T) {
-	common := pb.ProvingRequestCommon{}
-	circuit := pb.Circuit{
+	circuit = pb.Circuit{
 		Name:           "anon_nullifier",
 		UsesNullifiers: true,
 	}
-	req := &pb.ProvingRequest{
-		Circuit: &circuit,
-		Common:  &common,
+	req.Circuit = &circuit
+	bytes, err = proto.Marshal(req)
+	assert.NoError(t, err)
+
+	signReq = &signerapi.SignRequest{
+		Payload: bytes,
 	}
-	encExtras := &pb.ProvingRequestExtras_Nullifiers{
-		Root: "123456",
-		MerkleProofs: []*pb.MerkleProof{
-			{
-				Nodes: []string{"1", "2", "3"},
-=======
+	_, _, err = decodeProvingRequest(ctx, signReq.Payload)
+	assert.ErrorContains(t, err, "PD210076: Failed to unmarshal proving request extras for circuit anon_nullifier")
+	_, _, err = decodeProvingRequest(ctx, bytes)
+	assert.ErrorContains(t, err, "cannot parse invalid wire-format data")
+}
+
 func TestInvalidDecodeProvingRequest(t *testing.T) {
 	_, _, err := decodeProvingRequest(context.Background(), []byte("invalid"))
 	assert.Error(t, err)
@@ -81,27 +73,26 @@
 func TestDecodeProvingRequest(t *testing.T) {
 	tests := []struct {
 		name        string
-		circuitID   string
+		circuit     *zetosignerapi.Circuit
 		extras      interface{}
 		expectError bool
 		expectValue interface{}
 	}{
 		{
-			name:      "AnonEnc No Extras",
-			circuitID: constants.CIRCUIT_ANON_ENC,
+			name:    "AnonEnc No Extras",
+			circuit: &zetosignerapi.Circuit{Name: "anon_enc", UsesEncryption: true},
 		},
 		{
-			name:      "AnonEnc With Extras",
-			circuitID: constants.CIRCUIT_ANON_ENC,
+			name:    "AnonEnc With Extras",
+			circuit: &zetosignerapi.Circuit{Name: "anon_enc", UsesEncryption: true},
 			extras: &pb.ProvingRequestExtras_Encryption{
 				EncryptionNonce: "123456",
->>>>>>> 9f7585ec
 			},
 			expectValue: "123456",
 		},
 		{
-			name:      "AnonNullifier With Extras",
-			circuitID: constants.CIRCUIT_ANON_NULLIFIER,
+			name:    "AnonNullifier With Extras",
+			circuit: &zetosignerapi.Circuit{Name: "anon_nullifier", UsesNullifiers: true},
 			extras: &pb.ProvingRequestExtras_Nullifiers{
 				Root: "123456",
 				MerkleProofs: []*pb.MerkleProof{
@@ -115,13 +106,13 @@
 		},
 		{
 			name:        "AnonNullifier Invalid Extras",
-			circuitID:   constants.CIRCUIT_ANON_NULLIFIER,
+			circuit:     &zetosignerapi.Circuit{Name: "anon_nullifier", UsesNullifiers: true},
 			extras:      []byte("invalid"),
 			expectError: true,
 		},
 		{
-			name:      "AnonNullifier valid Extras",
-			circuitID: constants.CIRCUIT_NF_ANON_NULLIFIER,
+			name:    "AnonNullifier valid Extras",
+			circuit: &zetosignerapi.Circuit{Name: "anon_nullifier", UsesNullifiers: true},
 			extras: &pb.ProvingRequestExtras_Nullifiers{
 				Root: "123456",
 				MerkleProofs: []*pb.MerkleProof{
@@ -135,41 +126,25 @@
 		},
 		{
 			name:        "NfAnonNullifier Invalid Extras",
-			circuitID:   constants.CIRCUIT_NF_ANON_NULLIFIER,
+			circuit:     &zetosignerapi.Circuit{Name: "nf_anon_nullifier", UsesNullifiers: true},
 			extras:      []byte("invalid"),
 			expectError: true,
 		},
 		{
 			name:        "Invalid Extras",
-			circuitID:   constants.CIRCUIT_ANON_ENC,
+			circuit:     &zetosignerapi.Circuit{Name: "anon_enc", UsesEncryption: true},
 			extras:      []byte("invalid"),
 			expectError: true,
 		},
 	}
-
 	for _, tt := range tests {
 		t.Run(tt.name, func(t *testing.T) {
 			common := pb.ProvingRequestCommon{}
 			req := &pb.ProvingRequest{
-				CircuitId: tt.circuitID,
-				Common:    &common,
+				Circuit: tt.circuit.ToProto(),
+				Common:  &common,
 			}
 
-<<<<<<< HEAD
-func TestDecodeProvingRequest_Fail(t *testing.T) {
-	common := pb.ProvingRequestCommon{}
-	circuit := pb.Circuit{
-		Name:           "anon_enc",
-		UsesEncryption: true,
-	}
-	req := &pb.ProvingRequest{
-		Circuit: &circuit,
-		Common:  &common,
-		Extras:  []byte("invalid"),
-	}
-	bytes, err := proto.Marshal(req)
-	require.NoError(t, err)
-=======
 			if tt.extras != nil {
 				var err error
 				switch extras := tt.extras.(type) {
@@ -180,23 +155,12 @@
 					req.Extras = extras
 				}
 			}
->>>>>>> 9f7585ec
 
 			bytes, err := proto.Marshal(req)
 			require.NoError(t, err)
 
-<<<<<<< HEAD
-	circuit = pb.Circuit{
-		Name:           "anon_nullifier",
-		UsesNullifiers: true,
-	}
-	req.Circuit = &circuit
-	bytes, err = proto.Marshal(req)
-	assert.NoError(t, err)
-=======
 			ctx := context.Background()
 			_, extras, err := decodeProvingRequest(ctx, bytes)
->>>>>>> 9f7585ec
 
 			if tt.expectError {
 				assert.Error(t, err)
@@ -215,4 +179,5 @@
 			}
 		})
 	}
+
 }