--- conflicted
+++ resolved
@@ -97,10 +97,7 @@
         mkdir(f.parent)
         new URL(url).withInputStream{ i -> f.withOutputStream{ it << i }}
         f.setExecutable(true)
-<<<<<<< HEAD
-=======
         mkdir(zkpOut)
->>>>>>> b589ba86
     }
     outputs.file(f)
 }
@@ -124,24 +121,6 @@
     workingDir zkpOut
 
     environment "CIRCUITS_ROOT", zkpOut
-<<<<<<< HEAD
-    doFirst {
-        mkdir(zkpOut)
-    }
-=======
-
-    inputs.dir(workingDir)
-    outputs.dir(zkpOut)
-}
-
-task extractZetoTestProvingKeys(type: Exec, dependsOn: [extractZetoProver, downloadZetoTestProvingKeys]) {
-    executable 'tar'
-    args '-xzvf'
-    args "${toolsOut}/zeto-test-proving-keys-${zetoVersion}.tar.gz"
-    workingDir zkpOut
-
-    environment "PROVING_KEYS_ROOT", zkpOut
->>>>>>> b589ba86
 
     inputs.dir(workingDir)
     outputs.dir(zkpOut)
