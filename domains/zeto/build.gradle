/*
 * Copyright © 2024 Kaleido, Inc.
 *
 * Licensed under the Apache License, Version 2.0 (the "License"); you may not use this file except in compliance with
 * the License. You may obtain a copy of the License at
 *
 * http://www.apache.org/licenses/LICENSE-2.0
 *
 * Unless required by applicable law or agreed to in writing, software distributed under the License is distributed on
 * an "AS IS" BASIS, WITHOUT WARRANTIES OR CONDITIONS OF ANY KIND, either express or implied. See the License for the
 * specific language governing permissions and limitations under the License.
 *
 * SPDX-License-Identifier: Apache-2.0
 */

import org.apache.tools.ant.taskdefs.condition.Os

ext {
    goFiles = fileTree(".") {
        include "internal/**/*.go"
        include "pkg/**/*.go"
    }
    goFilesE2E = fileTree(".") {
        include "integration-test/**/*.go"
    }
    zetoVersion = "v0.0.5"
    zetoHost = "hyperledger-labs"
    zkpOut = "${projectDir}/zkp"
    toolsOut = "${projectDir}/tools"
}

configurations {
    // Resolvable configurations
    contractCompile {
        canBeConsumed = false
        canBeResolved = true
    }
    toolkitGo {
        canBeConsumed = false
        canBeResolved = true
    }
    coreGo {
        canBeConsumed = false
        canBeResolved = true
    }

    // Consumable configurations
    goSource {
        canBeConsumed = true
        canBeResolved = false
    }
    zetoArtifacts {
        canBeConsumed = true
        canBeResolved = false
    }
    poseidonArtifacts {
        canBeConsumed = true
        canBeResolved = false
    }
}

dependencies {
    contractCompile project(path: ":solidity", configuration: "compiledContracts")
    toolkitGo project(path: ":toolkit:go", configuration: "goSource")
    coreGo project(path: ":core:go", configuration: "goSource")
}

task downloadZetoProver {
    def outname = "zeto-wasm-${zetoVersion}.tar.gz"
    def url = "https://github.com/${zetoHost}/zeto/releases/download/${zetoVersion}/${outname}"
    def f = new File(toolsOut, outname)
    doFirst {
        mkdir(f.parent)
        new URL(url).withInputStream{ i -> f.withOutputStream{ it << i }}
    }
    outputs.file(f)
}

task downloadZetoTestProvingKeys {
    def outname = "zeto-test-proving-keys-${zetoVersion}.tar.gz"
    def url = "https://github.com/${zetoHost}/zeto/releases/download/${zetoVersion}/${outname}"
    def f = new File(toolsOut, outname)
    doFirst {
        mkdir(f.parent)
        new URL(url).withInputStream{ i -> f.withOutputStream{ it << i }}
    }
    outputs.file(f)
}

task downloadZetoCompiledContracts {
    def outname = "zeto-contracts-${zetoVersion}.tar.gz"
    def url = "https://github.com/${zetoHost}/zeto/releases/download/${zetoVersion}/${outname}"
    def f = new File(toolsOut, outname)
    doFirst {
        mkdir(f.parent)
        new URL(url).withInputStream{ i -> f.withOutputStream{ it << i }}
    }
    outputs.file(f)
}

task installPoseidonDependencies(type: Exec) {
    outputs.dir("${toolsOut}/solidity")

    workingDir "${toolsOut}/solidity"
    executable "npm"
    args "install"
    args "circomlibjs@0.1.7"
}

task protoc(type: ProtoCompile, dependsOn: [
        ":toolkit:go:protoc",
    ]) {
    protocPath "bin"
    protoPath projectDir
    protoFiles fileTree("pkg/proto") {
        include "**/*.proto"
    }
    plugins {
        go {
            out projectDir
        }
        go_grpc {
            out projectDir
        }
    }
}

task copyPoseidonBuildScript(type: Copy, dependsOn: protoc) {
    from file("${projectDir}/scripts/build-poseidon.js")
    into "${toolsOut}/solidity"
}

task generatePoseidonArtifacts(type: Exec, dependsOn: [installPoseidonDependencies, copyPoseidonBuildScript]) {
    inputs.files(fileTree("${toolsOut}/solidity/node_modules/circomlibjs"))
    outputs.dir("${toolsOut}/solidity")

    workingDir "${toolsOut}/solidity"
    executable "node"
    args "build-poseidon.js"
}

task extractZetoArtifacts(type: Copy, dependsOn: [protoc, downloadZetoProver, downloadZetoTestProvingKeys, downloadZetoCompiledContracts]) {
    from tarTree("${toolsOut}/zeto-wasm-${zetoVersion}.tar.gz")
    from tarTree("${toolsOut}/zeto-test-proving-keys-${zetoVersion}.tar.gz")
    from tarTree("${toolsOut}/zeto-contracts-${zetoVersion}.tar.gz")
    into zkpOut
}

<<<<<<< HEAD
task copySolidity(type: Copy, dependsOn: extractZetoArtifacts) {
    inputs.files(configurations.contractCompile)
=======
task copySolidity(type: Copy, dependsOn: [protoc, ":solidity:compile", extractZetoArtifacts]) {
>>>>>>> 2c2f201c
    from fileTree(configurations.contractCompile.asPath) {
        include 'contracts/domains/zeto/ZetoFactory.sol/ZetoFactory.json'
    }
    from fileTree("${zkpOut}/artifacts/contracts") {
        include 'lib/interfaces/izeto.sol/IZeto.json'
        include 'lib/interfaces/izeto_encrypted.sol/IZetoEncrypted.json'
        include 'lib/interfaces/zeto_fungible_initializable.sol/IZetoFungibleInitializable.json'
        include 'lib/interfaces/zeto_nf_initializable.sol/IZetoNonFungibleInitializable.json'
    }
    into 'internal/zeto/abis'

    // Flatten all paths into the destination folder
    eachFile { path = name }
    includeEmptyDirs = false
}

<<<<<<< HEAD
task copySolidityForTest(type: Copy, dependsOn: [extractZetoArtifacts, generatePoseidonArtifacts]) {
    inputs.files(configurations.contractCompile)
    from fileTree(configurations.contractCompile.asPath) {
=======
task copySolidityForTest(type: Copy, dependsOn: [extractZetoArtifacts, generatePoseidonArtifacts, ":solidity:compile"]) {
    from fileTree("${rootDir}/solidity/artifacts") {
>>>>>>> 2c2f201c
        include 'contracts/domains/zeto/ZetoFactory.sol/ZetoFactory.json'
    }
    from fileTree("${zkpOut}/artifacts/contracts") {
        include '**/*.json'
        exclude '**/*.dbg.json'
    }
    from fileTree("${zkpOut}/artifacts/@iden3/contracts") {
        include '**/*.json'
        exclude '**/*.dbg.json'
    }
    from fileTree("${toolsOut}/solidity") {
        include 'Poseidon2.json'
        include 'Poseidon3.json'
    }
    into 'integration-test/abis'

    // Flatten all paths into the destination folder
    eachFile { path = name }
    includeEmptyDirs = false
}

task testE2E(type: Exec, dependsOn: [protoc, copySolidity, copySolidityForTest, ':testinfra:startTestInfra', ":core:go:makeMocks"]) {
    inputs.files(configurations.toolkitGo)
    inputs.files(configurations.coreGo)
    inputs.files(goFiles)
    inputs.files(goFilesE2E)
    inputs.file('./integration-test/config-for-deploy.yaml')
    outputs.dir('coverage')

    workingDir '.'
    executable 'go'
    args 'test'
    args '-v'
    args './integration-test'
    args '-cover'
    args '-covermode=atomic'
    args '-timeout=300s'
    if (project.findProperty('verboseTests') == 'true') {
        args '-v'
    }
    args "-test.gocoverdir=${projectDir}/coverage"

    helpers.dumpLogsOnFailure(it, ':testinfra:startTestInfra')
}

<<<<<<< HEAD
task test(type: Exec, dependsOn: [":core:go:makeMocks"]) {
=======
task test(type: Exec, dependsOn: [protoc, ":core:go:makeMocks"]) {

>>>>>>> 2c2f201c
    inputs.files(configurations.toolkitGo)
    inputs.files(configurations.coreGo)
    inputs.files(goFiles)
    outputs.dir('coverage')

    workingDir '.'
    executable 'go'
    args 'test'
    args '-v'
    args './internal/...'
    args './pkg/...'
    args '-cover'
    args '-covermode=atomic'
    args '-timeout=30s'
    if (project.findProperty('verboseTests') == 'true') {
        args '-v'
    }
    args "-coverprofile"
    args "${projectDir}/coverage.txt"

    dependsOn copySolidity
    dependsOn ':testinfra:startTestInfra'
    helpers.dumpLogsOnFailure(it, ':testinfra:startTestInfra')
}

task buildGo {
    // TODO: implement buildGo task
    doFirst() {
        println ":domain:zeto buildGo task not implemented"
    }
}


task build {
    dependsOn test
    dependsOn testE2E
}

task clean(type: Delete) {
    delete 'coverage'
    delete 'internal/zeto/abis'
    delete 'integration-test/abis'
    delete zkpOut
    delete toolsOut
}

task assemble {
    dependsOn buildGo
}

dependencies {
    goSource files(goFiles, copySolidity)
    zetoArtifacts files(extractZetoArtifacts)
    poseidonArtifacts files(generatePoseidonArtifacts)
}<|MERGE_RESOLUTION|>--- conflicted
+++ resolved
@@ -146,12 +146,8 @@
     into zkpOut
 }
 
-<<<<<<< HEAD
-task copySolidity(type: Copy, dependsOn: extractZetoArtifacts) {
+task copySolidity(type: Copy, dependsOn: [protoc, ":solidity:compile", extractZetoArtifacts]) {
     inputs.files(configurations.contractCompile)
-=======
-task copySolidity(type: Copy, dependsOn: [protoc, ":solidity:compile", extractZetoArtifacts]) {
->>>>>>> 2c2f201c
     from fileTree(configurations.contractCompile.asPath) {
         include 'contracts/domains/zeto/ZetoFactory.sol/ZetoFactory.json'
     }
@@ -168,14 +164,9 @@
     includeEmptyDirs = false
 }
 
-<<<<<<< HEAD
-task copySolidityForTest(type: Copy, dependsOn: [extractZetoArtifacts, generatePoseidonArtifacts]) {
+task copySolidityForTest(type: Copy, dependsOn: [extractZetoArtifacts, generatePoseidonArtifacts, ":solidity:compile"]) {
     inputs.files(configurations.contractCompile)
     from fileTree(configurations.contractCompile.asPath) {
-=======
-task copySolidityForTest(type: Copy, dependsOn: [extractZetoArtifacts, generatePoseidonArtifacts, ":solidity:compile"]) {
-    from fileTree("${rootDir}/solidity/artifacts") {
->>>>>>> 2c2f201c
         include 'contracts/domains/zeto/ZetoFactory.sol/ZetoFactory.json'
     }
     from fileTree("${zkpOut}/artifacts/contracts") {
@@ -221,12 +212,7 @@
     helpers.dumpLogsOnFailure(it, ':testinfra:startTestInfra')
 }
 
-<<<<<<< HEAD
-task test(type: Exec, dependsOn: [":core:go:makeMocks"]) {
-=======
 task test(type: Exec, dependsOn: [protoc, ":core:go:makeMocks"]) {
-
->>>>>>> 2c2f201c
     inputs.files(configurations.toolkitGo)
     inputs.files(configurations.coreGo)
     inputs.files(goFiles)
