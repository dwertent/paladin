/*
 * Copyright © 2024 Kaleido, Inc.
 *
 * Licensed under the Apache License, Version 2.0 (the "License"); you may not use this file except in compliance with
 * the License. You may obtain a copy of the License at
 *
 * http://www.apache.org/licenses/LICENSE-2.0
 *
 * Unless required by applicable law or agreed to in writing, software distributed under the License is distributed on
 * an "AS IS" BASIS, WITHOUT WARRANTIES OR CONDITIONS OF ANY KIND, either express or implied. See the License for the
 * specific language governing permissions and limitations under the License.
 *
 * SPDX-License-Identifier: Apache-2.0
 */

package noto

import (
	"context"
	_ "embed"
	"encoding/json"
	"math/big"

	"github.com/hyperledger/firefly-common/pkg/i18n"
	"github.com/hyperledger/firefly-signer/pkg/abi"
	"github.com/hyperledger/firefly-signer/pkg/ethtypes"
	"github.com/hyperledger/firefly-signer/pkg/secp256k1"
	"github.com/kaleido-io/paladin/domains/noto/internal/msgs"
	"github.com/kaleido-io/paladin/domains/noto/pkg/types"
	"github.com/kaleido-io/paladin/toolkit/pkg/algorithms"
	"github.com/kaleido-io/paladin/toolkit/pkg/domain"
	"github.com/kaleido-io/paladin/toolkit/pkg/plugintk"
	"github.com/kaleido-io/paladin/toolkit/pkg/prototk"
	"github.com/kaleido-io/paladin/toolkit/pkg/tktypes"
	"github.com/kaleido-io/paladin/toolkit/pkg/verifiers"
)

//go:embed abis/NotoFactory.json
var notoFactoryJSON []byte

//go:embed abis/INoto.json
var notoInterfaceJSON []byte

func NewNoto(callbacks plugintk.DomainCallbacks) plugintk.DomainAPI {
	return &Noto{Callbacks: callbacks}
}

type Noto struct {
	Callbacks plugintk.DomainCallbacks

	name              string
	config            types.DomainConfig
	chainID           int64
	coinSchema        *prototk.StateSchema
	factoryABI        abi.ABI
	contractABI       abi.ABI
	transferSignature string
	approvedSignature string
}

type NotoDeployParams struct {
	Name          string                    `json:"name,omitempty"`
	TransactionID string                    `json:"transactionId"`
	Notary        string                    `json:"notary"`
	Config        ethtypes.HexBytes0xPrefix `json:"config"`
}

type NotoTransfer_Event struct {
	Inputs    []tktypes.Bytes32 `json:"inputs"`
	Outputs   []tktypes.Bytes32 `json:"outputs"`
	Signature tktypes.HexBytes  `json:"signature"`
	Data      tktypes.HexBytes  `json:"data"`
}

type NotoApproved_Event struct {
	Delegate  tktypes.EthAddress `json:"delegate"`
	TXHash    tktypes.Bytes32    `json:"txhash"`
	Signature tktypes.HexBytes   `json:"signature"`
	Data      tktypes.HexBytes   `json:"data"`
}

type gatheredCoins struct {
	inCoins   []*types.NotoCoin
	inStates  []*prototk.StateRef
	inTotal   *big.Int
	outCoins  []*types.NotoCoin
	outStates []*prototk.StateRef
	outTotal  *big.Int
}

func getEventSignature(ctx context.Context, abi abi.ABI, eventName string) (string, error) {
	event := abi.Events()[eventName]
	if event == nil {
		return "", i18n.NewError(ctx, msgs.MsgUnknownEvent, eventName)
	}
	return event.SolString(), nil
}

func (n *Noto) ConfigureDomain(ctx context.Context, req *prototk.ConfigureDomainRequest) (*prototk.ConfigureDomainResponse, error) {
	err := json.Unmarshal([]byte(req.ConfigJson), &n.config)
	if err != nil {
		return nil, err
	}

	factory := domain.LoadBuild(notoFactoryJSON)
	contract := domain.LoadBuild(notoInterfaceJSON)

	n.name = req.Name
	n.chainID = req.ChainId
	n.factoryABI = factory.ABI
	n.contractABI = contract.ABI

	n.transferSignature, err = getEventSignature(ctx, contract.ABI, "NotoTransfer")
	if err != nil {
		return nil, err
	}
	n.approvedSignature, err = getEventSignature(ctx, contract.ABI, "NotoApproved")
	if err != nil {
		return nil, err
	}

	schemaJSON, err := json.Marshal(types.NotoCoinABI)
	if err != nil {
		return nil, err
	}

	var events abi.ABI
	for _, entry := range contract.ABI {
		if entry.Type == abi.Event {
			events = append(events, entry)
		}
	}
	eventsJSON, err := json.Marshal(events)
	if err != nil {
		return nil, err
	}

	return &prototk.ConfigureDomainResponse{
		DomainConfig: &prototk.DomainConfig{
			AbiStateSchemasJson: []string{string(schemaJSON)},
			BaseLedgerSubmitConfig: &prototk.BaseLedgerSubmitConfig{
				SubmitMode: prototk.BaseLedgerSubmitConfig_ENDORSER_SUBMISSION,
			},
			AbiEventsJson: string(eventsJSON),
		},
	}, nil
}

func (n *Noto) InitDomain(ctx context.Context, req *prototk.InitDomainRequest) (*prototk.InitDomainResponse, error) {
	n.coinSchema = req.AbiStateSchemas[0]
	return &prototk.InitDomainResponse{}, nil
}

func (n *Noto) InitDeploy(ctx context.Context, req *prototk.InitDeployRequest) (*prototk.InitDeployResponse, error) {
	params, err := n.validateDeploy(req.Transaction)
	if err != nil {
		return nil, err
	}
	return &prototk.InitDeployResponse{
		RequiredVerifiers: []*prototk.ResolveVerifierRequest{
			{
				Lookup:       params.Notary,
				Algorithm:    algorithms.ECDSA_SECP256K1,
				VerifierType: verifiers.ETH_ADDRESS,
			},
		},
	}, nil
}

func (n *Noto) PrepareDeploy(ctx context.Context, req *prototk.PrepareDeployRequest) (*prototk.PrepareDeployResponse, error) {
	params, err := n.validateDeploy(req.Transaction)
	if err != nil {
		return nil, err
	}
	notary := domain.FindVerifier(params.Notary, algorithms.ECDSA_SECP256K1, verifiers.ETH_ADDRESS, req.ResolvedVerifiers)
	if notary == nil {
		return nil, i18n.NewError(ctx, msgs.MsgErrorVerifyingAddress, "notary")
	}
	config := &types.NotoConfigInput_V0{
		NotaryLookup: notary.Lookup,
	}
	configABI, err := n.encodeConfig(config)
	if err != nil {
		return nil, err
	}

	deployParams := &NotoDeployParams{
		Name:          params.Implementation,
		TransactionID: req.Transaction.TransactionId,
		Notary:        notary.Verifier,
		Config:        configABI,
	}
	paramsJSON, err := json.Marshal(deployParams)
	if err != nil {
		return nil, err
	}
	functionName := "deploy"
	if deployParams.Name != "" {
		functionName = "deployImplementation"
	}
	functionJSON, err := json.Marshal(n.factoryABI.Functions()[functionName])
	if err != nil {
		return nil, err
	}

	return &prototk.PrepareDeployResponse{
		Transaction: &prototk.BaseLedgerTransaction{
			FunctionAbiJson: string(functionJSON),
			ParamsJson:      string(paramsJSON),
		},
		Signer: &config.NotaryLookup,
	}, nil
}

func (n *Noto) InitTransaction(ctx context.Context, req *prototk.InitTransactionRequest) (*prototk.InitTransactionResponse, error) {
	tx, handler, err := n.validateTransaction(ctx, req.Transaction)
	if err != nil {
		return nil, err
	}
	return handler.Init(ctx, tx, req)
}

func (n *Noto) AssembleTransaction(ctx context.Context, req *prototk.AssembleTransactionRequest) (*prototk.AssembleTransactionResponse, error) {
	tx, handler, err := n.validateTransaction(ctx, req.Transaction)
	if err != nil {
		return nil, err
	}
	return handler.Assemble(ctx, tx, req)
}

func (n *Noto) EndorseTransaction(ctx context.Context, req *prototk.EndorseTransactionRequest) (*prototk.EndorseTransactionResponse, error) {
	tx, handler, err := n.validateTransaction(ctx, req.Transaction)
	if err != nil {
		return nil, err
	}
	return handler.Endorse(ctx, tx, req)
}

func (n *Noto) PrepareTransaction(ctx context.Context, req *prototk.PrepareTransactionRequest) (*prototk.PrepareTransactionResponse, error) {
	tx, handler, err := n.validateTransaction(ctx, req.Transaction)
	if err != nil {
		return nil, err
	}
	return handler.Prepare(ctx, tx, req)
}

func (n *Noto) encodeConfig(config *types.NotoConfigInput_V0) ([]byte, error) {
	configJSON, err := json.Marshal(config)
	if err != nil {
		return nil, err
	}
	encodedConfig, err := types.NotoConfigInputABI_V0.EncodeABIDataJSON(configJSON)
	if err != nil {
		return nil, err
	}
	result := make([]byte, 0, len(types.NotoConfigID_V0)+len(encodedConfig))
	result = append(result, types.NotoConfigID_V0...)
	result = append(result, encodedConfig...)
	return result, nil
}

func (n *Noto) decodeConfig(ctx context.Context, domainConfig []byte) (*types.NotoConfigOutput_V0, error) {
	var configSelector ethtypes.HexBytes0xPrefix
	if len(domainConfig) >= 4 {
		configSelector = ethtypes.HexBytes0xPrefix(domainConfig[0:4])
	}
	if configSelector.String() != types.NotoConfigID_V0.String() {
		return nil, i18n.NewError(ctx, msgs.MsgUnexpectedConfigType, configSelector)
	}
	configValues, err := types.NotoConfigOutputABI_V0.DecodeABIDataCtx(ctx, domainConfig[4:], 0)
	if err != nil {
		return nil, err
	}
	configJSON, err := tktypes.StandardABISerializer().SerializeJSON(configValues)
	if err != nil {
		return nil, err
	}
	var config types.NotoConfigOutput_V0
	err = json.Unmarshal(configJSON, &config)
	return &config, err
}

func (n *Noto) validateDeploy(tx *prototk.DeployTransactionSpecification) (*types.ConstructorParams, error) {
	var params types.ConstructorParams
	err := json.Unmarshal([]byte(tx.ConstructorParamsJson), &params)
	return &params, err
}

func (n *Noto) validateTransaction(ctx context.Context, tx *prototk.TransactionSpecification) (*types.ParsedTransaction, types.DomainHandler, error) {
	var functionABI abi.Entry
	err := json.Unmarshal([]byte(tx.FunctionAbiJson), &functionABI)
	if err != nil {
		return nil, nil, err
	}

	domainConfig, err := n.decodeConfig(ctx, tx.ContractConfig)
	if err != nil {
		return nil, nil, err
	}

	abi := types.NotoABI.Functions()[functionABI.Name]
	handler := n.GetHandler(functionABI.Name)
	if abi == nil || handler == nil {
		return nil, nil, i18n.NewError(ctx, msgs.MsgUnknownFunction, functionABI.Name)
	}
	params, err := handler.ValidateParams(ctx, domainConfig, tx.FunctionParamsJson)
	if err != nil {
		return nil, nil, err
	}

	signature, _, err := abi.SolidityDefCtx(ctx)
	if err != nil {
		return nil, nil, err
	}
	if tx.FunctionSignature != signature {
		return nil, nil, i18n.NewError(ctx, msgs.MsgUnexpectedFunctionSignature, functionABI.Name, signature, tx.FunctionSignature)
	}

<<<<<<< HEAD
	domainConfig, err := n.decodeConfig(ctx, tx.ContractInfo.ContractConfig)
	if err != nil {
		return nil, nil, err
	}

	contractAddress, err := ethtypes.NewAddress(tx.ContractInfo.ContractAddress)
=======
	contractAddress, err := ethtypes.NewAddress(tx.ContractAddress)
>>>>>>> 48b6814a
	if err != nil {
		return nil, nil, err
	}

	return &types.ParsedTransaction{
		Transaction:     tx,
		FunctionABI:     &functionABI,
		ContractAddress: contractAddress,
		DomainConfig:    domainConfig,
		Params:          params,
	}, handler, nil
}

func (n *Noto) recoverSignature(ctx context.Context, payload ethtypes.HexBytes0xPrefix, signature []byte) (*ethtypes.Address0xHex, error) {
	sig, err := secp256k1.DecodeCompactRSV(ctx, signature)
	if err != nil {
		return nil, err
	}
	return sig.RecoverDirect(payload, n.chainID)
}

func (n *Noto) parseCoinList(ctx context.Context, label string, states []*prototk.EndorsableState) ([]*types.NotoCoin, []*prototk.StateRef, *big.Int, error) {
	var err error
	statesUsed := make(map[string]bool)
	coins := make([]*types.NotoCoin, len(states))
	refs := make([]*prototk.StateRef, len(states))
	total := big.NewInt(0)
	for i, state := range states {
		if state.SchemaId != n.coinSchema.Id {
			return nil, nil, nil, i18n.NewError(ctx, msgs.MsgUnknownSchema, state.SchemaId)
		}
		if statesUsed[state.Id] {
			return nil, nil, nil, i18n.NewError(ctx, msgs.MsgDuplicateStateInList, label, i, state.Id)
		}
		statesUsed[state.Id] = true
		if coins[i], err = n.unmarshalCoin(state.StateDataJson); err != nil {
			return nil, nil, nil, i18n.NewError(ctx, msgs.MsgInvalidListInput, label, i, state.Id, err)
		}
		refs[i] = &prototk.StateRef{
			SchemaId: state.SchemaId,
			Id:       state.Id,
		}
		total = total.Add(total, coins[i].Amount.BigInt())
	}
	return coins, refs, total, nil
}

func (n *Noto) gatherCoins(ctx context.Context, inputs, outputs []*prototk.EndorsableState) (*gatheredCoins, error) {
	inCoins, inStates, inTotal, err := n.parseCoinList(ctx, "input", inputs)
	if err != nil {
		return nil, err
	}
	outCoins, outStates, outTotal, err := n.parseCoinList(ctx, "output", outputs)
	if err != nil {
		return nil, err
	}
	return &gatheredCoins{
		inCoins:   inCoins,
		inStates:  inStates,
		inTotal:   inTotal,
		outCoins:  outCoins,
		outStates: outStates,
		outTotal:  outTotal,
	}, nil
}

func (n *Noto) FindCoins(ctx context.Context, stateQueryContext string, contractAddress ethtypes.Address0xHex, query string) ([]*types.NotoCoin, error) {
	states, err := n.findAvailableStates(ctx, stateQueryContext, query)
	if err != nil {
		return nil, err
	}

	coins := make([]*types.NotoCoin, len(states))
	for i, state := range states {
		if coins[i], err = n.unmarshalCoin(state.DataJson); err != nil {
			return nil, err
		}
	}
	return coins, err
}

func (n *Noto) encodeTransactionData(ctx context.Context, transaction *prototk.TransactionSpecification) (tktypes.HexBytes, error) {
	txID, err := tktypes.ParseHexBytes(ctx, transaction.TransactionId)
	if err != nil {
		return nil, err
	}

	var data []byte
	data = append(data, types.NotoTransactionData_V0...)
	data = append(data, txID...)
	return data, nil
}

func (n *Noto) decodeTransactionData(data tktypes.HexBytes) (txID tktypes.HexBytes) {
	if len(data) < 4 {
		return nil
	}
	dataPrefix := data[0:4]
	if dataPrefix.String() != types.NotoTransactionData_V0.String() {
		return nil
	}
	return data[4:]
}

func (n *Noto) parseStatesFromEvent(txID tktypes.HexBytes, states []tktypes.Bytes32) []*prototk.StateUpdate {
	refs := make([]*prototk.StateUpdate, len(states))
	for i, state := range states {
		refs[i] = &prototk.StateUpdate{
			Id:            state.String(),
			TransactionId: txID.String(),
		}
	}
	return refs
}

func (n *Noto) HandleEventBatch(ctx context.Context, req *prototk.HandleEventBatchRequest) (*prototk.HandleEventBatchResponse, error) {
	var res prototk.HandleEventBatchResponse
	for _, ev := range req.Events {
		switch ev.SoliditySignature {
		case n.transferSignature:
			var transfer NotoTransfer_Event
			if err := json.Unmarshal([]byte(ev.DataJson), &transfer); err == nil {
				txID := n.decodeTransactionData(transfer.Data)
				res.TransactionsComplete = append(res.TransactionsComplete, &prototk.CompletedTransaction{
					TransactionId: txID.String(),
					Location:      ev.Location,
				})
				res.SpentStates = append(res.SpentStates, n.parseStatesFromEvent(txID, transfer.Inputs)...)
				res.ConfirmedStates = append(res.ConfirmedStates, n.parseStatesFromEvent(txID, transfer.Outputs)...)
			}

		case n.approvedSignature:
			var approved NotoApproved_Event
			if err := json.Unmarshal([]byte(ev.DataJson), &approved); err == nil {
				txID := n.decodeTransactionData(approved.Data)
				res.TransactionsComplete = append(res.TransactionsComplete, &prototk.CompletedTransaction{
					TransactionId: txID.String(),
					Location:      ev.Location,
				})
			}
		}
	}
	return &res, nil
}

func (n *Noto) Sign(ctx context.Context, req *prototk.SignRequest) (*prototk.SignResponse, error) {
	return nil, i18n.NewError(ctx, msgs.MsgNotImplemented)
}

func (n *Noto) GetVerifier(ctx context.Context, req *prototk.GetVerifierRequest) (*prototk.GetVerifierResponse, error) {
	return nil, i18n.NewError(ctx, msgs.MsgNotImplemented)
}

func (n *Noto) ValidateStateHashes(ctx context.Context, req *prototk.ValidateStateHashesRequest) (*prototk.ValidateStateHashesResponse, error) {
	return nil, i18n.NewError(ctx, msgs.MsgNotImplemented)
}<|MERGE_RESOLUTION|>--- conflicted
+++ resolved
@@ -293,7 +293,7 @@
 		return nil, nil, err
 	}
 
-	domainConfig, err := n.decodeConfig(ctx, tx.ContractConfig)
+	domainConfig, err := n.decodeConfig(ctx, tx.ContractInfo.ContractConfig)
 	if err != nil {
 		return nil, nil, err
 	}
@@ -316,16 +316,7 @@
 		return nil, nil, i18n.NewError(ctx, msgs.MsgUnexpectedFunctionSignature, functionABI.Name, signature, tx.FunctionSignature)
 	}
 
-<<<<<<< HEAD
-	domainConfig, err := n.decodeConfig(ctx, tx.ContractInfo.ContractConfig)
-	if err != nil {
-		return nil, nil, err
-	}
-
 	contractAddress, err := ethtypes.NewAddress(tx.ContractInfo.ContractAddress)
-=======
-	contractAddress, err := ethtypes.NewAddress(tx.ContractAddress)
->>>>>>> 48b6814a
 	if err != nil {
 		return nil, nil, err
 	}
