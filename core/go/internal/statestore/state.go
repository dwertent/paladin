// Copyright © 2024 Kaleido, Inc.
//
// SPDX-License-Identifier: Apache-2.0
//
// Licensed under the Apache License, Version 2.0 (the "License");
// you may not use this file except in compliance with the License.
// You may obtain a copy of the License at
//
//     http://www.apache.org/licenses/LICENSE-2.0
//
// Unless required by applicable law or agreed to in writing, software
// distributed under the License is distributed on an "AS IS" BASIS,
// WITHOUT WARRANTIES OR CONDITIONS OF ANY KIND, either express or implied.
// See the License for the specific language governing permissions and
// limitations under the License.

package statestore

import (
	"context"
	"fmt"

	"github.com/google/uuid"
	"github.com/hyperledger/firefly-common/pkg/i18n"
	"github.com/kaleido-io/paladin/core/internal/filters"
	"github.com/kaleido-io/paladin/core/internal/msgs"
	"gorm.io/gorm"

	"github.com/kaleido-io/paladin/toolkit/pkg/query"
	"github.com/kaleido-io/paladin/toolkit/pkg/tktypes"
)

type State struct {
<<<<<<< HEAD
	ID              tktypes.Bytes32    `json:"id"                  gorm:"primaryKey"`
	ConfirmID       tktypes.HexBytes   `json:"confirm_id"`
	SpendID         tktypes.HexBytes   `json:"spend_id"`
=======
	ID              tktypes.HexBytes   `json:"id"                  gorm:"primaryKey"`
>>>>>>> 133c6649
	Created         tktypes.Timestamp  `json:"created"             gorm:"autoCreateTime:nano"`
	DomainName      string             `json:"domain"              gorm:"primaryKey"`
	Schema          tktypes.Bytes32    `json:"schema"`
	ContractAddress tktypes.EthAddress `json:"contractAddress"`
	Data            tktypes.RawJSON    `json:"data"`
	Labels          []*StateLabel      `json:"-"                   gorm:"foreignKey:state;references:id;"`
	Int64Labels     []*StateInt64Label `json:"-"                   gorm:"foreignKey:state;references:id;"`
	Confirmed       *StateConfirm      `json:"confirmed,omitempty" gorm:"foreignKey:state;references:confirm_id;"`
	Spent           *StateSpend        `json:"spent,omitempty"     gorm:"foreignKey:state;references:spend_id;"`
	Locked          *StateLock         `json:"locked,omitempty"    gorm:"foreignKey:state;references:id;"`
	Nullifier       *StateNullifier    `json:"nullifier,omitempty" gorm:"foreignKey:state;references:id;"`
}

type StateUpsert struct {
<<<<<<< HEAD
	SchemaID  string
	Data      tktypes.RawJSON
	Creating  bool
	Spending  bool
	ConfirmID tktypes.HexBytes
	SpendID   tktypes.HexBytes
=======
	ID       tktypes.HexBytes
	SchemaID string
	Data     tktypes.RawJSON
	Creating bool
	Spending bool
>>>>>>> 133c6649
}

// StateWithLabels is a newly prepared state that has not yet been persisted
type StateWithLabels struct {
	*State
	LabelValues filters.ValueSet
}

type StateLabel struct {
	DomainName string           `gorm:"primaryKey"`
	State      tktypes.HexBytes `gorm:"primaryKey"`
	Label      string
	Value      string
}

type StateInt64Label struct {
	DomainName string           `gorm:"primaryKey"`
	State      tktypes.HexBytes `gorm:"primaryKey"`
	Label      string
	Value      int64
}

func (s *StateWithLabels) ValueSet() filters.ValueSet {
	return s.LabelValues
}

<<<<<<< HEAD
func (ss *stateStore) PersistState(ctx context.Context, domainName string, contractAddress tktypes.EthAddress, schemaID string, data tktypes.RawJSON, extraIDs *ExtraIDs) (*StateWithLabels, error) {
=======
func (ss *stateStore) PersistState(ctx context.Context, domainName string, contractAddress tktypes.EthAddress, schemaID string, data tktypes.RawJSON, id tktypes.HexBytes) (*StateWithLabels, error) {
>>>>>>> 133c6649

	schema, err := ss.GetSchema(ctx, domainName, schemaID, true)
	if err != nil {
		return nil, err
	}

<<<<<<< HEAD
	s, err := schema.ProcessState(ctx, contractAddress, data, extraIDs)
=======
	s, err := schema.ProcessState(ctx, contractAddress, data, id)
>>>>>>> 133c6649
	if err != nil {
		return nil, err
	}

	op := ss.writer.newWriteOp(s.State.DomainName, contractAddress)
	op.states = []*StateWithLabels{s}
	ss.writer.queue(ctx, op)
	return s, op.flush(ctx)
}

func (ss *stateStore) GetState(ctx context.Context, domainName string, contractAddress tktypes.EthAddress, stateID string, failNotFound, withLabels bool) (*State, error) {
	id, err := tktypes.ParseBytes32Ctx(ctx, stateID)
	if err != nil {
		return nil, err
	}

	q := ss.p.DB().Table("states")
	if withLabels {
		q = q.Preload("Labels").Preload("Int64Labels")
	}
	var states []*State
	err = q.
		Where("domain_name = ?", domainName).
		Where("contract_address = ?", contractAddress).
		Where("id = ?", id).
		Limit(1).
		Find(&states).
		Error
	if err == nil && len(states) == 0 && failNotFound {
		return nil, i18n.NewError(ctx, msgs.MsgStateNotFound, id)
	}
	return states[0], err
}

// Built in fields all start with "." as that prevents them
// clashing with variable names in ABI structs ($ and _ are valid leading chars there)
var baseStateFields = map[string]filters.FieldResolver{
	".id":      filters.Bytes32Field("id"),
	".created": filters.TimestampField("created"),
}

func addStateBaseLabels(labelValues filters.PassthroughValueSet, id tktypes.HexBytes, createdAt tktypes.Timestamp) filters.PassthroughValueSet {
	labelValues[".id"] = id.HexString()
	labelValues[".created"] = int64(createdAt)
	return labelValues
}

type trackingLabelSet struct {
	labels map[string]*schemaLabelInfo
	used   map[string]*schemaLabelInfo
}

func (ft trackingLabelSet) ResolverFor(fieldName string) filters.FieldResolver {
	baseField := baseStateFields[fieldName]
	if baseField != nil {
		return baseField
	}
	f := ft.labels[fieldName]
	if f != nil {
		ft.used[fieldName] = f
		return f.resolver
	}
	return nil
}

func (ss *stateStore) labelSetFor(schema Schema) *trackingLabelSet {
	tls := trackingLabelSet{labels: make(map[string]*schemaLabelInfo), used: make(map[string]*schemaLabelInfo)}
	for _, fi := range schema.(labelInfoAccess).labelInfo() {
		tls.labels[fi.label] = fi
	}
	return &tls
}

func (ss *stateStore) FindStates(ctx context.Context, domainName string, contractAddress tktypes.EthAddress, schemaID string, query *query.QueryJSON, status StateStatusQualifier) (s []*State, err error) {
	_, s, err = ss.findStates(ctx, domainName, contractAddress, schemaID, query, status)
	return s, err
}

<<<<<<< HEAD
func (ss *stateStore) findStates(ctx context.Context, domainName string, contractAddress tktypes.EthAddress, schemaID string, jq *query.QueryJSON, status StateStatusQualifier, excluded ...*allIDs) (schema Schema, s []*State, err error) {
=======
func (ss *stateStore) findStates(
	ctx context.Context,
	domainName string,
	contractAddress tktypes.EthAddress,
	schemaID string,
	jq *query.QueryJSON,
	status StateStatusQualifier,
	excluded ...tktypes.HexBytes,
) (schema Schema, s []*State, err error) {
	return ss.findStatesCommon(ctx, domainName, contractAddress, schemaID, jq, func(q *gorm.DB) *gorm.DB {
		db := ss.p.DB()
		q = q.Joins("Confirmed", db.Select("transaction")).
			Joins("Spent", db.Select("transaction")).
			Joins("Locked", db.Select("transaction"))

		if len(excluded) > 0 {
			q = q.Not("id IN(?)", excluded)
		}

		// Scope the query based on the status qualifier
		q = q.Where(status.whereClause(db))
		return q
	})
}

func (ss *stateStore) findAvailableNullifiers(
	ctx context.Context,
	domainName string,
	contractAddress tktypes.EthAddress,
	schemaID string,
	jq *query.QueryJSON,
	statesWithNullifiers []tktypes.HexBytes,
	spendingStates []tktypes.HexBytes,
	spentNullifiers []tktypes.HexBytes,
) (schema Schema, s []*State, err error) {
	return ss.findStatesCommon(ctx, domainName, contractAddress, schemaID, jq, func(q *gorm.DB) *gorm.DB {
		db := ss.p.DB()
		hasNullifier := db.Where("nullifier IS NOT NULL")
		if len(statesWithNullifiers) > 0 {
			hasNullifier = hasNullifier.Or("id IN(?)", statesWithNullifiers)
		}

		q = q.Joins("Confirmed", db.Select("transaction")).
			Joins("Locked", db.Select("transaction")).
			Joins("Nullifier", db.Select("nullifier")).
			Joins("Nullifier.Spent", db.Select("transaction")).
			Where(hasNullifier)

		if len(spendingStates) > 0 {
			q = q.Not("id IN(?)", spendingStates)
		}
		if len(spentNullifiers) > 0 {
			q = q.Not("nullifier IN(?)", spentNullifiers)
		}

		// Scope to only unspent
		q = q.Where(`"Nullifier__Spent"."transaction" IS NULL`).
			Where(`"Locked"."spending" IS NOT TRUE`).
			Where(db.
				Or(`"Confirmed"."transaction" IS NOT NULL`).
				Or(`"Locked"."creating" = TRUE`),
			)
		return q
	})
}

func (ss *stateStore) findStatesCommon(
	ctx context.Context,
	domainName string,
	contractAddress tktypes.EthAddress,
	schemaID string,
	jq *query.QueryJSON,
	addQuery func(q *gorm.DB) *gorm.DB,
) (schema Schema, s []*State, err error) {
>>>>>>> 133c6649
	if len(jq.Sort) == 0 {
		jq.Sort = []string{".created"}
	}

	schema, err = ss.GetSchema(ctx, domainName, schemaID, true)
	if err != nil {
		return nil, nil, err
	}

	tracker := ss.labelSetFor(schema)

	// Build the query
	db := ss.p.DB()
	q := filters.BuildGORM(ctx, jq, db.Table("states"), tracker)
	if q.Error != nil {
		return nil, nil, q.Error
	}

	// Add joins only for the fields actually used in the query
	for _, fi := range tracker.used {
		typeMod := ""
		if fi.labelType == labelTypeInt64 || fi.labelType == labelTypeBool {
			typeMod = "int64_"
		}
		q = q.Joins(fmt.Sprintf("INNER JOIN state_%[1]slabels AS %[2]s ON %[2]s.state = id AND %[2]s.label = ?", typeMod, fi.virtualColumn), fi.label)
	}

	q = q.Where("states.domain_name = ?", domainName).
		Where("states.contract_address = ?", contractAddress).
		Where("states.schema = ?", schema.Persisted().ID)
	q = addQuery(q)

	var states []*State
	q = q.Find(&states)
	if q.Error != nil {
		return nil, nil, q.Error
	}
	return schema, states, nil
}

func (ss *stateStore) MarkConfirmed(ctx context.Context, domainName string, contractAddress tktypes.EthAddress, stateID string, transactionID uuid.UUID) error {
	id, err := tktypes.ParseHexBytes(ctx, stateID)
	if err != nil {
		return err
	}

	op := ss.writer.newWriteOp(domainName, contractAddress)
	op.stateConfirms = []*StateConfirm{
		{DomainName: domainName, State: id, Transaction: transactionID},
	}

	ss.writer.queue(ctx, op)
	return op.flush(ctx)
}

func (ss *stateStore) MarkSpent(ctx context.Context, domainName string, contractAddress tktypes.EthAddress, stateID string, transactionID uuid.UUID) error {
	id, err := tktypes.ParseHexBytes(ctx, stateID)
	if err != nil {
		return err
	}

	op := ss.writer.newWriteOp(domainName, contractAddress)
	op.stateSpends = []*StateSpend{
		{DomainName: domainName, State: id, Transaction: transactionID},
	}

	ss.writer.queue(ctx, op)
	return op.flush(ctx)
}

func (ss *stateStore) MarkLocked(ctx context.Context, domainName string, contractAddress tktypes.EthAddress, stateID string, transactionID uuid.UUID, creating, spending bool) error {
	id, err := tktypes.ParseHexBytes(ctx, stateID)
	if err != nil {
		return err
	}

	op := ss.writer.newWriteOp(domainName, contractAddress)
	op.stateLocks = []*StateLock{
		{DomainName: domainName, State: id, Transaction: transactionID, Creating: creating, Spending: spending},
	}

	ss.writer.queue(ctx, op)
	return op.flush(ctx)
}

func (ss *stateStore) ResetTransaction(ctx context.Context, domainName string, contractAddress tktypes.EthAddress, transactionID uuid.UUID) error {
	op := ss.writer.newWriteOp(domainName, contractAddress)
	op.transactionLockDeletes = []uuid.UUID{transactionID}

	ss.writer.queue(ctx, op)
	return op.flush(ctx)
}<|MERGE_RESOLUTION|>--- conflicted
+++ resolved
@@ -31,13 +31,7 @@
 )
 
 type State struct {
-<<<<<<< HEAD
-	ID              tktypes.Bytes32    `json:"id"                  gorm:"primaryKey"`
-	ConfirmID       tktypes.HexBytes   `json:"confirm_id"`
-	SpendID         tktypes.HexBytes   `json:"spend_id"`
-=======
 	ID              tktypes.HexBytes   `json:"id"                  gorm:"primaryKey"`
->>>>>>> 133c6649
 	Created         tktypes.Timestamp  `json:"created"             gorm:"autoCreateTime:nano"`
 	DomainName      string             `json:"domain"              gorm:"primaryKey"`
 	Schema          tktypes.Bytes32    `json:"schema"`
@@ -45,27 +39,18 @@
 	Data            tktypes.RawJSON    `json:"data"`
 	Labels          []*StateLabel      `json:"-"                   gorm:"foreignKey:state;references:id;"`
 	Int64Labels     []*StateInt64Label `json:"-"                   gorm:"foreignKey:state;references:id;"`
-	Confirmed       *StateConfirm      `json:"confirmed,omitempty" gorm:"foreignKey:state;references:confirm_id;"`
-	Spent           *StateSpend        `json:"spent,omitempty"     gorm:"foreignKey:state;references:spend_id;"`
+	Confirmed       *StateConfirm      `json:"confirmed,omitempty" gorm:"foreignKey:state;references:id;"`
+	Spent           *StateSpend        `json:"spent,omitempty"     gorm:"foreignKey:state;references:id;"`
 	Locked          *StateLock         `json:"locked,omitempty"    gorm:"foreignKey:state;references:id;"`
 	Nullifier       *StateNullifier    `json:"nullifier,omitempty" gorm:"foreignKey:state;references:id;"`
 }
 
 type StateUpsert struct {
-<<<<<<< HEAD
-	SchemaID  string
-	Data      tktypes.RawJSON
-	Creating  bool
-	Spending  bool
-	ConfirmID tktypes.HexBytes
-	SpendID   tktypes.HexBytes
-=======
 	ID       tktypes.HexBytes
 	SchemaID string
 	Data     tktypes.RawJSON
 	Creating bool
 	Spending bool
->>>>>>> 133c6649
 }
 
 // StateWithLabels is a newly prepared state that has not yet been persisted
@@ -92,22 +77,14 @@
 	return s.LabelValues
 }
 
-<<<<<<< HEAD
-func (ss *stateStore) PersistState(ctx context.Context, domainName string, contractAddress tktypes.EthAddress, schemaID string, data tktypes.RawJSON, extraIDs *ExtraIDs) (*StateWithLabels, error) {
-=======
 func (ss *stateStore) PersistState(ctx context.Context, domainName string, contractAddress tktypes.EthAddress, schemaID string, data tktypes.RawJSON, id tktypes.HexBytes) (*StateWithLabels, error) {
->>>>>>> 133c6649
 
 	schema, err := ss.GetSchema(ctx, domainName, schemaID, true)
 	if err != nil {
 		return nil, err
 	}
 
-<<<<<<< HEAD
-	s, err := schema.ProcessState(ctx, contractAddress, data, extraIDs)
-=======
 	s, err := schema.ProcessState(ctx, contractAddress, data, id)
->>>>>>> 133c6649
 	if err != nil {
 		return nil, err
 	}
@@ -186,9 +163,6 @@
 	return s, err
 }
 
-<<<<<<< HEAD
-func (ss *stateStore) findStates(ctx context.Context, domainName string, contractAddress tktypes.EthAddress, schemaID string, jq *query.QueryJSON, status StateStatusQualifier, excluded ...*allIDs) (schema Schema, s []*State, err error) {
-=======
 func (ss *stateStore) findStates(
 	ctx context.Context,
 	domainName string,
@@ -263,7 +237,6 @@
 	jq *query.QueryJSON,
 	addQuery func(q *gorm.DB) *gorm.DB,
 ) (schema Schema, s []*State, err error) {
->>>>>>> 133c6649
 	if len(jq.Sort) == 0 {
 		jq.Sort = []string{".created"}
 	}
