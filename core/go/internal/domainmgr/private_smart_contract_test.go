/*
 * Copyright © 2024 Kaleido, Inc.
 *
 * Licensed under the Apache License, Version 2.0 (the "License"); you may not use this file except in compliance with
 * the License. You may obtain a copy of the License at
 *
 * http://www.apache.org/licenses/LICENSE-2.0
 *
 * Unless required by applicable law or agreed to in writing, software distributed under the License is distributed on
 * an "AS IS" BASIS, WITHOUT WARRANTIES OR CONDITIONS OF ANY KIND, either express or implied. See the License for the
 * specific language governing permissions and limitations under the License.
 *
 * SPDX-License-Identifier: Apache-2.0
 */

package domainmgr

import (
	"context"
	"encoding/json"
	"fmt"
	"testing"

	"github.com/DATA-DOG/go-sqlmock"
	"github.com/google/uuid"
	"github.com/hyperledger/firefly-signer/pkg/abi"
	"github.com/hyperledger/firefly-signer/pkg/ethtypes"
	"github.com/kaleido-io/paladin/core/internal/components"
	"github.com/kaleido-io/paladin/core/internal/statestore"
	"github.com/kaleido-io/paladin/core/mocks/componentmocks"
	"github.com/kaleido-io/paladin/toolkit/pkg/algorithms"
	"github.com/kaleido-io/paladin/toolkit/pkg/log"
	"github.com/kaleido-io/paladin/toolkit/pkg/prototk"
	"github.com/kaleido-io/paladin/toolkit/pkg/tktypes"
	"github.com/stretchr/testify/assert"
	"github.com/stretchr/testify/mock"
	"github.com/stretchr/testify/require"
)

func TestPrivateSmartContractQueryFail(t *testing.T) {

	ctx, dm, _, done := newTestDomain(t, false, goodDomainConf(), func(mc *mockComponents) {
		mc.domainStateInterface.On("EnsureABISchemas", mock.Anything).Return(nil, nil)
		mc.db.ExpectQuery("SELECT.*private_smart_contracts").WillReturnError(fmt.Errorf("pop"))
	})
	defer done()

	_, err := dm.GetSmartContractByAddress(ctx, tktypes.EthAddress(tktypes.RandBytes(20)))
	assert.Regexp(t, "pop", err)

}

func TestPrivateSmartContractQueryNoResult(t *testing.T) {

	ctx, dm, _, done := newTestDomain(t, false, goodDomainConf(), func(mc *mockComponents) {
		mc.domainStateInterface.On("EnsureABISchemas", mock.Anything).Return(nil, nil)
		mc.db.ExpectQuery("SELECT.*private_smart_contracts").WillReturnRows(sqlmock.NewRows([]string{}))
	})
	defer done()

	_, err := dm.GetSmartContractByAddress(ctx, tktypes.EthAddress(tktypes.RandBytes(20)))
	assert.Regexp(t, "PD011609", err)

}

func goodPSC(d *domain) *domainContract {
	return d.newSmartContract(&PrivateSmartContract{
		DeployTX:      uuid.New(),
		DomainAddress: *d.Address(),
		Address:       tktypes.EthAddress(tktypes.RandBytes(20)),
		ConfigBytes:   []byte{0xfe, 0xed, 0xbe, 0xef},
	})
}

func goodPrivateTXWithInputs(psc *domainContract) *components.PrivateTransaction {
	return &components.PrivateTransaction{
		ID: uuid.New(),
		Inputs: &components.TransactionInputs{
			From: "txSigner",
			To:   psc.info.Address,
			Function: &abi.Entry{
				Type: abi.Function,
				Inputs: abi.ParameterArray{
					{Name: "from", Type: "string"},
					{Name: "to", Type: "string"},
					{Name: "amount", Type: "uint256"},
				},
			},
			Inputs: tktypes.RawJSON(`{
			   "from": "sender",
			   "to": "receiver",
			   "amount": "123000000000000000000"
			}`),
		},
	}
}

func doDomainInitTransactionOK(t *testing.T, ctx context.Context, tp *testPlugin) (*domainContract, *components.PrivateTransaction) {
	psc := goodPSC(tp.d)
	tx := goodPrivateTXWithInputs(psc)
	tx.PreAssembly = &components.TransactionPreAssembly{
		TransactionSpecification: &prototk.TransactionSpecification{},
	}
	tp.Functions.InitTransaction = func(ctx context.Context, itr *prototk.InitTransactionRequest) (*prototk.InitTransactionResponse, error) {
		assert.Equal(t, tktypes.Bytes32UUIDFirst16(tx.ID).String(), itr.Transaction.TransactionId)
		assert.Equal(t, int64(12345), itr.Transaction.BaseBlock)
		return &prototk.InitTransactionResponse{
			RequiredVerifiers: []*prototk.ResolveVerifierRequest{
				{
					Lookup:    tx.Signer,
					Algorithm: algorithms.ECDSA_SECP256K1_PLAINBYTES,
				},
			},
		}, nil
	}

	err := psc.InitTransaction(ctx, tx)
	require.NoError(t, err)
	assert.Len(t, tx.PreAssembly.RequiredVerifiers, 1)
	return psc, tx
}

func doDomainInitAssembleTransactionOK(t *testing.T, ctx context.Context, tp *testPlugin) (*domainContract, *components.PrivateTransaction) {
	psc, tx := doDomainInitTransactionOK(t, ctx, tp)
	tp.Functions.AssembleTransaction = func(ctx context.Context, atr *prototk.AssembleTransactionRequest) (*prototk.AssembleTransactionResponse, error) {
		return &prototk.AssembleTransactionResponse{
			AssemblyResult:       prototk.AssembleTransactionResponse_OK,
			AssembledTransaction: &prototk.AssembledTransaction{},
			AttestationPlan: []*prototk.AttestationRequest{
				{
					Name:            "ensorsement1",
					AttestationType: prototk.AttestationType_ENDORSE,
					Algorithm:       algorithms.ECDSA_SECP256K1_PLAINBYTES,
					Parties:         []string{"endorser1"},
				},
			},
		}, nil
	}
	err := psc.AssembleTransaction(ctx, tx)
	require.NoError(t, err)
	return psc, tx
}

func mockBlockHeight(mc *mockComponents) {
	mc.blockIndexer.On("GetConfirmedBlockHeight", mock.Anything).Return(uint64(12345), nil)
}

func TestDomainInitTransactionOK(t *testing.T) {
	ctx, _, tp, done := newTestDomain(t, false, goodDomainConf(), mockSchemas(), mockBlockHeight)
	defer done()
	assert.Nil(t, tp.d.initError.Load())

	_, _ = doDomainInitTransactionOK(t, ctx, tp)
}

func TestDomainInitTransactionMissingInput(t *testing.T) {
	ctx, _, tp, done := newTestDomain(t, false, goodDomainConf(), mockSchemas())
	defer done()
	assert.Nil(t, tp.d.initError.Load())

	psc := goodPSC(tp.d)

	tx := &components.PrivateTransaction{}
	err := psc.InitTransaction(ctx, tx)
	assert.Regexp(t, "PD011626", err)
	assert.Nil(t, tx.PreAssembly)

}

func TestDomainInitTransactionConfirmedBlockFail(t *testing.T) {
	ctx, _, tp, done := newTestDomain(t, false, goodDomainConf(), mockSchemas(), func(mc *mockComponents) {
		mc.blockIndexer.On("GetConfirmedBlockHeight", mock.Anything).Return(uint64(0), fmt.Errorf("pop"))
	})
	defer done()
	assert.Nil(t, tp.d.initError.Load())

	psc := goodPSC(tp.d)
	tx := goodPrivateTXWithInputs(psc)

	err := psc.InitTransaction(ctx, tx)
	assert.Regexp(t, "pop", err)
	assert.Nil(t, tx.PreAssembly)

}

func TestDomainInitTransactionError(t *testing.T) {
	ctx, _, tp, done := newTestDomain(t, false, goodDomainConf(), mockSchemas(), mockBlockHeight)
	defer done()
	assert.Nil(t, tp.d.initError.Load())

	psc := goodPSC(tp.d)
	tx := goodPrivateTXWithInputs(psc)

	tp.Functions.InitTransaction = func(ctx context.Context, itr *prototk.InitTransactionRequest) (*prototk.InitTransactionResponse, error) {
		return nil, fmt.Errorf("pop")
	}

	err := psc.InitTransaction(ctx, tx)
	assert.Regexp(t, "pop", err)
	assert.Nil(t, tx.PreAssembly)

}

func TestDomainInitTransactionBadInputs(t *testing.T) {
	ctx, _, tp, done := newTestDomain(t, false, goodDomainConf(), mockSchemas(), mockBlockHeight)
	defer done()
	assert.Nil(t, tp.d.initError.Load())

	psc := goodPSC(tp.d)
	tx := goodPrivateTXWithInputs(psc)
	tx.Inputs.Inputs = tktypes.RawJSON(`{"missing": "parameters}`)

	err := psc.InitTransaction(ctx, tx)
	assert.Regexp(t, "PD011612", err)
	assert.Nil(t, tx.PreAssembly)

}

func TestFullTransactionRealDBOK(t *testing.T) {
	ctx, dm, tp, done := newTestDomain(t, true /* real DB */, goodDomainConf(), mockBlockHeight)
	defer done()

	psc, tx := doDomainInitTransactionOK(t, ctx, tp)
	domain := tp.d

	state1 := storeState(t, dm, tp, tx.ID, ethtypes.NewHexInteger64(1111111))
	state2 := storeState(t, dm, tp, tx.ID, ethtypes.NewHexInteger64(2222222))
	state3 := storeState(t, dm, tp, tx.ID, ethtypes.NewHexInteger64(3333333))
	state4 := storeState(t, dm, tp, tx.ID, ethtypes.NewHexInteger64(4444444))

	state5 := &fakeState{
		Salt:   tktypes.Bytes32(tktypes.RandBytes(32)),
		Owner:  tktypes.EthAddress(tktypes.RandBytes(20)),
		Amount: ethtypes.NewHexInteger64(5555555),
	}
	tp.Functions.AssembleTransaction = func(ctx context.Context, req *prototk.AssembleTransactionRequest) (*prototk.AssembleTransactionResponse, error) {
		assert.Same(t, req.Transaction, tx.PreAssembly.TransactionSpecification)

		stateRes, err := domain.FindAvailableStates(ctx, &prototk.FindAvailableStatesRequest{
			SchemaId: tp.stateSchemas[0].Id,
			QueryJson: `{
				"or": [
					{
						"eq": [{ "field": "owner", "value": "` + state1.Owner.String() + `" }]
					},
					{
						"eq": [{ "field": "owner", "value": "` + state3.Owner.String() + `" }]
					},
					{
						"eq": [{ "field": "owner", "value": "` + state4.Owner.String() + `" }]
					}
				]
			  }`,
		})
		require.NoError(t, err)
		assert.Len(t, stateRes.States, 3)

		newStateData, err := json.Marshal(state5)
		require.NoError(t, err)

		return &prototk.AssembleTransactionResponse{
			AssemblyResult: prototk.AssembleTransactionResponse_OK,
			AssembledTransaction: &prototk.AssembledTransaction{
				InputStates: []*prototk.StateRef{
					{Id: stateRes.States[0].Id, SchemaId: stateRes.States[0].SchemaId},
					{Id: stateRes.States[1].Id, SchemaId: stateRes.States[1].SchemaId},
				},
				ReadStates: []*prototk.StateRef{
					{Id: stateRes.States[2].Id, SchemaId: stateRes.States[2].SchemaId},
				},
				OutputStates: []*prototk.NewState{
					{SchemaId: tp.stateSchemas[0].Id, StateDataJson: string(newStateData)},
				},
			},
			AttestationPlan: []*prototk.AttestationRequest{
				{Name: "sign", AttestationType: prototk.AttestationType_SIGN, Algorithm: algorithms.ECDSA_SECP256K1_PLAINBYTES},
			},
		}, nil
	}
	err := psc.AssembleTransaction(ctx, tx)
	require.NoError(t, err)

	assert.Len(t, tx.PostAssembly.InputStates, 2)
	assert.Len(t, tx.PostAssembly.ReadStates, 1)
	assert.Len(t, tx.PostAssembly.OutputStatesPotential, 1)
	assert.Equal(t, prototk.AssembleTransactionResponse_OK, tx.PostAssembly.AssemblyResult)
	assert.Len(t, tx.PostAssembly.AttestationPlan, 1)

	// Write the output states
	err = psc.WritePotentialStates(ctx, tx)
	require.NoError(t, err)

	stateRes, err := domain.FindAvailableStates(ctx, &prototk.FindAvailableStatesRequest{
		SchemaId: tx.PostAssembly.OutputStatesPotential[0].SchemaId,
		QueryJson: `{
			"or": [
				{
					"eq": [{ "field": "owner", "value": "` + state5.Owner.String() + `" }]
				}
			]
		  }`,
	})
	require.NoError(t, err)
	assert.Len(t, stateRes.States, 1)

	// Lock all the states
	err = psc.LockStates(ctx, tx)
	require.NoError(t, err)

	stillAvailable, err := domain.FindAvailableStates(ctx, &prototk.FindAvailableStatesRequest{
		SchemaId:  tx.PostAssembly.OutputStatesPotential[0].SchemaId,
		QueryJson: `{}`,
	})
	require.NoError(t, err)
	assert.Len(t, stillAvailable.States, 3)
	// state1 & state3 are now locked for spending (state4 was just read, and state2 untouched)
	// state2 & state4 still exist
	// state5 is new
	// The order should be deterministic based on crate time (even before written to DB)
	log.L(ctx).Infof("STATES %+v", stillAvailable.States)
	assert.Contains(t, stillAvailable.States[0].DataJson, state2.Salt.String())
	assert.Contains(t, stillAvailable.States[1].DataJson, state4.Salt.String())
	assert.Contains(t, stillAvailable.States[2].DataJson, state5.Salt.String())

	tp.Functions.EndorseTransaction = func(ctx context.Context, req *prototk.EndorseTransactionRequest) (*prototk.EndorseTransactionResponse, error) {
		assert.Same(t, tx.PreAssembly.TransactionSpecification, req.Transaction)
		assert.Same(t, tx.PostAssembly.AttestationPlan[0], req.EndorsementRequest)
		assert.Equal(t, "endorser1", req.EndorsementVerifier.Lookup)
		assert.Same(t, tx.PreAssembly.TransactionSpecification, req.Transaction)
		assert.Len(t, tx.PostAssembly.InputStates, 2)
		assert.Contains(t, string(tx.PostAssembly.InputStates[0].Data), state1.Salt.String())
		assert.Contains(t, string(tx.PostAssembly.InputStates[1].Data), state3.Salt.String())
		assert.Len(t, tx.PostAssembly.OutputStates, 1)
		assert.Contains(t, string(tx.PostAssembly.OutputStates[0].Data), state5.Salt.String())
		return &prototk.EndorseTransactionResponse{
			EndorsementResult: prototk.EndorseTransactionResponse_ENDORSER_SUBMIT,
			Payload:           []byte(`some result`),
		}, nil
	}

	// Run an endorsement
	endorsementRequest := tx.PostAssembly.AttestationPlan[0]
	endorserAddr := tktypes.EthAddress(tktypes.RandBytes(20))
	endorser := &prototk.ResolvedVerifier{
		Lookup:    "endorser1",
		Algorithm: algorithms.ECDSA_SECP256K1_PLAINBYTES,
		Verifier:  endorserAddr.String(),
	}
<<<<<<< HEAD
	endorsement, err := psc.EndorseTransaction(ctx,
		tx.PreAssembly.TransactionSpecification,
		tx.PreAssembly.Verifiers,
		tx.PostAssembly.Signatures,
		psc.toEndorsableList(tx.PostAssembly.InputStates),
		psc.toEndorsableList(tx.PostAssembly.OutputStates),
		endorsementRequest,
		endorser)
	assert.NoError(t, err)
=======
	endorsement, err := psc.EndorseTransaction(ctx, tx, endorsementRequest, endorser)
	require.NoError(t, err)
>>>>>>> 6c15406e
	assert.Equal(t, prototk.EndorseTransactionResponse_ENDORSER_SUBMIT, endorsement.Result)

	// Processing of endorsement faked up here
	tx.PostAssembly.Endorsements = append(tx.PostAssembly.Endorsements, &prototk.AttestationResult{
		Name:            endorsementRequest.Name,
		AttestationType: endorsementRequest.AttestationType,
		Verifier:        endorser,
		Payload:         endorsement.Payload, // just copy over in this test
		Constraints:     []prototk.AttestationResult_AttestationConstraint{prototk.AttestationResult_ENDORSER_MUST_SUBMIT},
	})

	// Resolve who should sign it - we should find it's the endorser due to the endorser submit above
	err = psc.ResolveDispatch(ctx, tx)
	require.NoError(t, err)
	assert.Equal(t, "endorser1", tx.Signer)

	tp.Functions.PrepareTransaction = func(ctx context.Context, ptr *prototk.PrepareTransactionRequest) (*prototk.PrepareTransactionResponse, error) {
		assert.Same(t, tx.PreAssembly.TransactionSpecification, ptr.Transaction)
		assert.Len(t, tx.PostAssembly.InputStates, 2)
		assert.Contains(t, string(tx.PostAssembly.InputStates[0].Data), state1.Salt.String())
		assert.Contains(t, string(tx.PostAssembly.InputStates[1].Data), state3.Salt.String())
		assert.Len(t, tx.PostAssembly.OutputStates, 1)
		assert.Contains(t, string(tx.PostAssembly.OutputStates[0].Data), state5.Salt.String())
		// Check endorsement
		assert.Len(t, tx.PostAssembly.Endorsements, 1)
		endorsement := tx.PostAssembly.Endorsements[0]
		assert.Equal(t, prototk.AttestationResult_ENDORSER_MUST_SUBMIT, endorsement.Constraints[0])
		assert.Equal(t, "endorser1", endorsement.Verifier.Lookup)
		assert.Equal(t, endorserAddr.String(), endorsement.Verifier.Verifier)
		onChain := &fakeExecute{
			Data: endorsement.Payload,
		}
		for _, inState := range tx.PostAssembly.InputStates {
			onChain.Inputs = append(onChain.Inputs, inState.ID)
		}
		for _, inState := range tx.PostAssembly.InputStates {
			onChain.Outputs = append(onChain.Outputs, inState.ID)
		}
		params, err := json.Marshal(onChain)
		require.NoError(t, err)
		return &prototk.PrepareTransactionResponse{
			Transaction: &prototk.BaseLedgerTransaction{
				FunctionName: "execute",
				ParamsJson:   string(params),
			},
		}, nil
	}

	// And now prepare
	err = psc.PrepareTransaction(ctx, tx)
	require.NoError(t, err)
	assert.NotNil(t, tx.PreparedTransaction.FunctionABI)
	assert.NotNil(t, tx.PreparedTransaction.Inputs)
}

func TestDomainAssembleTransactionError(t *testing.T) {
	ctx, _, tp, done := newTestDomain(t, false, goodDomainConf(), mockSchemas(), mockBlockHeight)
	defer done()

	psc, tx := doDomainInitTransactionOK(t, ctx, tp)
	tp.Functions.AssembleTransaction = func(ctx context.Context, req *prototk.AssembleTransactionRequest) (*prototk.AssembleTransactionResponse, error) {
		return nil, fmt.Errorf("pop")
	}
	err := psc.AssembleTransaction(ctx, tx)
	assert.Regexp(t, "pop", err)

	assert.Nil(t, tx.PostAssembly)
}

func TestDomainAssembleTransactionLoadInputError(t *testing.T) {
	ctx, _, tp, done := newTestDomain(t, false, goodDomainConf(), mockSchemas(), mockBlockHeight)
	defer done()

	psc, tx := doDomainInitTransactionOK(t, ctx, tp)
	tp.Functions.AssembleTransaction = func(ctx context.Context, req *prototk.AssembleTransactionRequest) (*prototk.AssembleTransactionResponse, error) {
		return &prototk.AssembleTransactionResponse{
			AssemblyResult: prototk.AssembleTransactionResponse_OK,
			AssembledTransaction: &prototk.AssembledTransaction{
				InputStates: []*prototk.StateRef{
					{Id: "badid", SchemaId: "schemaid"},
				},
			},
			AttestationPlan: []*prototk.AttestationRequest{
				{Name: "sign", AttestationType: prototk.AttestationType_SIGN, Algorithm: algorithms.ECDSA_SECP256K1_PLAINBYTES},
			},
		}, nil
	}
	err := psc.AssembleTransaction(ctx, tx)
	assert.Regexp(t, "PD011614.*badid", err)

	assert.Nil(t, tx.PostAssembly)
}

func TestDomainAssembleTransactionLoadReadError(t *testing.T) {
	ctx, _, tp, done := newTestDomain(t, false, goodDomainConf(), mockSchemas(), mockBlockHeight)
	defer done()

	psc, tx := doDomainInitTransactionOK(t, ctx, tp)
	tp.Functions.AssembleTransaction = func(ctx context.Context, req *prototk.AssembleTransactionRequest) (*prototk.AssembleTransactionResponse, error) {
		return &prototk.AssembleTransactionResponse{
			AssemblyResult: prototk.AssembleTransactionResponse_OK,
			AssembledTransaction: &prototk.AssembledTransaction{
				ReadStates: []*prototk.StateRef{
					{Id: "badid", SchemaId: "schemaid"},
				},
			},
			AttestationPlan: []*prototk.AttestationRequest{
				{Name: "sign", AttestationType: prototk.AttestationType_SIGN, Algorithm: algorithms.ECDSA_SECP256K1_PLAINBYTES},
			},
		}, nil
	}
	err := psc.AssembleTransaction(ctx, tx)
	assert.Regexp(t, "PD011614.*badid", err)

	assert.Nil(t, tx.PostAssembly)
}

func TestDomainWritePotentialStatesBadSchema(t *testing.T) {
	ctx, _, tp, done := newTestDomain(t, false, goodDomainConf(), mockSchemas(), mockBlockHeight)
	defer done()

	psc, tx := doDomainInitAssembleTransactionOK(t, ctx, tp)
	tx.PostAssembly.OutputStatesPotential = []*prototk.NewState{
		{SchemaId: "unknown"},
	}
	err := psc.WritePotentialStates(ctx, tx)
	assert.Regexp(t, "PD011613", err)
}

func TestDomainWritePotentialStatesFail(t *testing.T) {
	schema := componentmocks.NewSchema(t)
	schema.On("IDString").Return("schema1")
	schema.On("Signature").Return("schema1_signature")
	ctx, _, tp, done := newTestDomain(t, false, goodDomainConf(), mockSchemas(schema), mockBlockHeight, func(mc *mockComponents) {
		mc.domainStateInterface.On("UpsertStates", mock.Anything, mock.Anything).Return(nil, fmt.Errorf("pop"))
	})
	defer done()

	psc, tx := doDomainInitAssembleTransactionOK(t, ctx, tp)
	tx.PostAssembly.OutputStatesPotential = []*prototk.NewState{
		{SchemaId: "schema1"},
	}
	err := psc.WritePotentialStates(ctx, tx)
	assert.Regexp(t, "pop", err)
}

func TestEndorseTransactionFail(t *testing.T) {
	ctx, _, tp, done := newTestDomain(t, false, goodDomainConf(), mockSchemas(), mockBlockHeight)
	defer done()

	psc, tx := doDomainInitAssembleTransactionOK(t, ctx, tp)
	tx.PostAssembly.OutputStates = []*components.FullState{}

	tp.Functions.EndorseTransaction = func(ctx context.Context, etr *prototk.EndorseTransactionRequest) (*prototk.EndorseTransactionResponse, error) {
		return nil, fmt.Errorf("pop")
	}

	_, err := psc.EndorseTransaction(ctx,
		tx.PreAssembly.TransactionSpecification,
		tx.PreAssembly.Verifiers,
		tx.PostAssembly.Signatures,
		psc.toEndorsableList(tx.PostAssembly.InputStates),
		psc.toEndorsableList(tx.PostAssembly.OutputStates),
		&prototk.AttestationRequest{},
		&prototk.ResolvedVerifier{})
	assert.Regexp(t, "pop", err)
}

func TestResolveDispatchDuplicateSigners(t *testing.T) {
	ctx, _, tp, done := newTestDomain(t, false, goodDomainConf(), mockSchemas(), mockBlockHeight)
	defer done()

	psc, tx := doDomainInitAssembleTransactionOK(t, ctx, tp)
	tx.PostAssembly.Endorsements = []*prototk.AttestationResult{
		{
			Name: "endorse", Verifier: &prototk.ResolvedVerifier{Lookup: "verifier1"},
			Constraints: []prototk.AttestationResult_AttestationConstraint{prototk.AttestationResult_ENDORSER_MUST_SUBMIT},
		},
		{
			Name: "endorse", Verifier: &prototk.ResolvedVerifier{Lookup: "verifier2"},
			Constraints: []prototk.AttestationResult_AttestationConstraint{prototk.AttestationResult_ENDORSER_MUST_SUBMIT},
		},
	}

	err := psc.ResolveDispatch(ctx, tx)
	assert.Regexp(t, "PD011623", err)
}

func TestResolveDispatchSignerOneTimeUse(t *testing.T) {
	ctx, _, tp, done := newTestDomain(t, false, goodDomainConf(), mockSchemas(), mockBlockHeight)
	defer done()

	psc, tx := doDomainInitAssembleTransactionOK(t, ctx, tp)
	tx.PostAssembly.Endorsements = []*prototk.AttestationResult{}

	err := psc.ResolveDispatch(ctx, tx)
	require.NoError(t, err)
	assert.Equal(t, "one/time/keys/"+tx.ID.String(), tx.Signer)
}

func TestResolveDispatchNoEndorser(t *testing.T) {
	ctx, _, tp, done := newTestDomain(t, false, goodDomainConf(), mockSchemas(), mockBlockHeight)
	defer done()
	tp.d.config.BaseLedgerSubmitConfig.SubmitMode = prototk.BaseLedgerSubmitConfig_ENDORSER_SUBMISSION

	psc, tx := doDomainInitAssembleTransactionOK(t, ctx, tp)
	tx.PostAssembly.Endorsements = []*prototk.AttestationResult{}

	err := psc.ResolveDispatch(ctx, tx)
	assert.Regexp(t, "PD011624", err)
}

func TestResolveDispatchWrongType(t *testing.T) {
	ctx, _, tp, done := newTestDomain(t, false, goodDomainConf(), mockSchemas(), mockBlockHeight)
	defer done()
	tp.d.config.BaseLedgerSubmitConfig.SubmitMode = prototk.BaseLedgerSubmitConfig_Mode(99)

	psc, tx := doDomainInitAssembleTransactionOK(t, ctx, tp)
	tx.PostAssembly.Endorsements = []*prototk.AttestationResult{}

	err := psc.ResolveDispatch(ctx, tx)
	assert.Regexp(t, "PD011625", err)
}

func TestPrepareTransactionFail(t *testing.T) {
	ctx, _, tp, done := newTestDomain(t, false, goodDomainConf(), mockSchemas(), mockBlockHeight)
	defer done()

	psc, tx := doDomainInitAssembleTransactionOK(t, ctx, tp)
	tx.Signer = "signer1"

	tp.Functions.PrepareTransaction = func(ctx context.Context, ptr *prototk.PrepareTransactionRequest) (*prototk.PrepareTransactionResponse, error) {
		return nil, fmt.Errorf("pop")
	}

	err := psc.PrepareTransaction(ctx, tx)
	assert.Regexp(t, "pop", err)
}

func TestPrepareTransactionBadFunction(t *testing.T) {
	ctx, _, tp, done := newTestDomain(t, false, goodDomainConf(), mockSchemas(), mockBlockHeight)
	defer done()

	psc, tx := doDomainInitAssembleTransactionOK(t, ctx, tp)
	tx.Signer = "signer1"

	tp.Functions.PrepareTransaction = func(ctx context.Context, ptr *prototk.PrepareTransactionRequest) (*prototk.PrepareTransactionResponse, error) {
		return &prototk.PrepareTransactionResponse{
			Transaction: &prototk.BaseLedgerTransaction{
				FunctionName: "wrong",
			},
		}, nil
	}

	err := psc.PrepareTransaction(ctx, tx)
	assert.Regexp(t, "PD011618", err)
}

func TestPrepareTransactionBadData(t *testing.T) {
	ctx, _, tp, done := newTestDomain(t, false, goodDomainConf(), mockSchemas(), mockBlockHeight)
	defer done()

	psc, tx := doDomainInitAssembleTransactionOK(t, ctx, tp)
	tx.Signer = "signer1"

	tp.Functions.PrepareTransaction = func(ctx context.Context, ptr *prototk.PrepareTransactionRequest) (*prototk.PrepareTransactionResponse, error) {
		return &prototk.PrepareTransactionResponse{
			Transaction: &prototk.BaseLedgerTransaction{
				FunctionName: "execute",
				ParamsJson:   `{"missing": "expected"}`,
			},
		}, nil
	}

	err := psc.PrepareTransaction(ctx, tx)
	assert.Regexp(t, "FF22040", err)
}

func TestLoadStatesError(t *testing.T) {
	ctx, _, tp, done := newTestDomain(t, false, goodDomainConf(), mockSchemas(), mockBlockHeight, func(mc *mockComponents) {
		mc.domainStateInterface.On("FindAvailableStates", mock.Anything, mock.Anything).Return(nil, fmt.Errorf("pop"))
	})
	defer done()

	psc, tx := doDomainInitAssembleTransactionOK(t, ctx, tp)
	tx.Signer = "signer1"

	_, err := psc.loadStates(ctx, []*prototk.StateRef{
		{Id: tktypes.RandHex(32)},
	})
	assert.Regexp(t, "pop", err)
}

func TestLoadStatesNotFound(t *testing.T) {
	ctx, _, tp, done := newTestDomain(t, false, goodDomainConf(), mockSchemas(), mockBlockHeight, func(mc *mockComponents) {
		mc.domainStateInterface.On("FindAvailableStates", mock.Anything, mock.Anything).Return([]*statestore.State{}, nil)
	})
	defer done()

	psc, tx := doDomainInitAssembleTransactionOK(t, ctx, tp)
	tx.Signer = "signer1"

	_, err := psc.loadStates(ctx, []*prototk.StateRef{
		{Id: tktypes.RandHex(32)},
	})
	assert.Regexp(t, "PD011615", err)
}

func TestIncompleteStages(t *testing.T) {
	ctx, _, tp, done := newTestDomain(t, false, goodDomainConf(), mockSchemas())
	defer done()

	psc := goodPSC(tp.d)
	tx := &components.PrivateTransaction{}

	err := psc.InitTransaction(ctx, tx)
	assert.Regexp(t, "PD011626", err)

	err = psc.AssembleTransaction(ctx, tx)
	assert.Regexp(t, "PD011627", err)

	err = psc.WritePotentialStates(ctx, tx)
	assert.Regexp(t, "PD011628", err)

	err = psc.LockStates(ctx, tx)
	assert.Regexp(t, "PD011629", err)

	_, err = psc.EndorseTransaction(ctx, nil, nil, nil, nil, nil, nil, nil)
	assert.Regexp(t, "PD011630", err)

	err = psc.ResolveDispatch(ctx, tx)
	assert.Regexp(t, "PD011631", err)

	err = psc.PrepareTransaction(ctx, tx)
	assert.Regexp(t, "PD011632", err)
}<|MERGE_RESOLUTION|>--- conflicted
+++ resolved
@@ -346,7 +346,6 @@
 		Algorithm: algorithms.ECDSA_SECP256K1_PLAINBYTES,
 		Verifier:  endorserAddr.String(),
 	}
-<<<<<<< HEAD
 	endorsement, err := psc.EndorseTransaction(ctx,
 		tx.PreAssembly.TransactionSpecification,
 		tx.PreAssembly.Verifiers,
@@ -355,11 +354,7 @@
 		psc.toEndorsableList(tx.PostAssembly.OutputStates),
 		endorsementRequest,
 		endorser)
-	assert.NoError(t, err)
-=======
-	endorsement, err := psc.EndorseTransaction(ctx, tx, endorsementRequest, endorser)
-	require.NoError(t, err)
->>>>>>> 6c15406e
+	require.NoError(t, err)
 	assert.Equal(t, prototk.EndorseTransactionResponse_ENDORSER_SUBMIT, endorsement.Result)
 
 	// Processing of endorsement faked up here
