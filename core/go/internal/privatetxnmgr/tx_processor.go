/*
 * Copyright © 2024 Kaleido, Inc.
 *
 * Licensed under the Apache License, Version 2.0 (the "License"); you may not use this file except in compliance with
 * the License. You may obtain a copy of the License at
 *
 * http://www.apache.org/licenses/LICENSE-2.0
 *
 * Unless required by applicable law or agreed to in writing, software distributed under the License is distributed on
 * an "AS IS" BASIS, WITHOUT WARRANTIES OR CONDITIONS OF ANY KIND, either express or implied. See the License for the
 * specific language governing permissions and limitations under the License.
 *
 * SPDX-License-Identifier: Apache-2.0
 */

package privatetxnmgr

import (
	"context"
	"fmt"
	"time"

	"github.com/google/uuid"
	"github.com/hyperledger/firefly-common/pkg/i18n"
	"github.com/kaleido-io/paladin/core/internal/components"
	"github.com/kaleido-io/paladin/core/internal/msgs"
	"github.com/kaleido-io/paladin/core/internal/privatetxnmgr/ptmgrtypes"
	"github.com/kaleido-io/paladin/core/internal/privatetxnmgr/syncpoints"
	"github.com/kaleido-io/paladin/core/internal/statedistribution"
	engineProto "github.com/kaleido-io/paladin/core/pkg/proto/engine"

	"github.com/kaleido-io/paladin/core/pkg/proto/sequence"
	"github.com/kaleido-io/paladin/toolkit/pkg/log"
	"github.com/kaleido-io/paladin/toolkit/pkg/pldapi"
	"github.com/kaleido-io/paladin/toolkit/pkg/prototk"
	"github.com/kaleido-io/paladin/toolkit/pkg/tktypes"
	"google.golang.org/protobuf/proto"
	"google.golang.org/protobuf/types/known/anypb"
)

func NewPaladinTransactionProcessor(ctx context.Context, transaction *components.PrivateTransaction, nodeID string, components components.AllComponents, domainAPI components.DomainSmartContract, sequencer ptmgrtypes.Sequencer, publisher ptmgrtypes.Publisher, endorsementGatherer ptmgrtypes.EndorsementGatherer, identityResolver components.IdentityResolver, syncPoints syncpoints.SyncPoints, transportWriter ptmgrtypes.TransportWriter) ptmgrtypes.TxProcessor {
	return &PaladinTxProcessor{
		stageErrorRetry:     10 * time.Second,
		sequencer:           sequencer,
		domainAPI:           domainAPI,
		nodeID:              nodeID,
		components:          components,
		publisher:           publisher,
		endorsementGatherer: endorsementGatherer,
		transaction:         transaction,
		status:              "new",
		identityResolver:    identityResolver,
		syncPoints:          syncPoints,
		transportWriter:     transportWriter,
	}
}

type PaladinTxProcessor struct {
	stageErrorRetry     time.Duration
	components          components.AllComponents
	nodeID              string
	domainAPI           components.DomainSmartContract
	sequencer           ptmgrtypes.Sequencer
	transaction         *components.PrivateTransaction
	publisher           ptmgrtypes.Publisher
	endorsementGatherer ptmgrtypes.EndorsementGatherer
	status              string
	latestEvent         string
	latestError         string
	identityResolver    components.IdentityResolver
	syncPoints          syncpoints.SyncPoints
	transportWriter     ptmgrtypes.TransportWriter
}

func (ts *PaladinTxProcessor) Init(ctx context.Context) {
}

func (ts *PaladinTxProcessor) GetStatus(ctx context.Context) ptmgrtypes.TxProcessorStatus {
	return ptmgrtypes.TxProcessorActive
}

func (ts *PaladinTxProcessor) GetTxStatus(ctx context.Context) (components.PrivateTxStatus, error) {
	return components.PrivateTxStatus{
		TxID:        ts.transaction.ID.String(),
		Status:      ts.status,
		LatestEvent: ts.latestEvent,
		LatestError: ts.latestError,
	}, nil
}

func (ts *PaladinTxProcessor) HandleTransactionSubmittedEvent(ctx context.Context, event *ptmgrtypes.TransactionSubmittedEvent) error {
	log.L(ctx).Debug("PaladinTxProcessor:HandleTransactionSubmittedEvent")

	ts.latestEvent = "TransactionSubmittedEvent"
	// if the transaction is ready to be assembled, go ahead and do that otherwise, we assume some future event will trigger that
	if ts.isReadyToAssemble(ctx) {
		ts.assembleTransaction(ctx)
	} else {
		ts.requestVerifierResolution(ctx)
	}
	return nil
}

func (ts *PaladinTxProcessor) HandleTransactionSwappedInEvent(ctx context.Context, event *ptmgrtypes.TransactionSwappedInEvent) error {
	log.L(ctx).Debug("PaladinTxProcessor:HandleTransactionSwappedInEvent")

	ts.latestEvent = "TransactionSwappedInEvent"
	// if the transaction is ready to be assembled, go ahead and do that otherwise, we assume some future event will trigger that
	if ts.transaction.PostAssembly == nil {
		log.L(ctx).Debug("no assembled yet")
		if ts.isReadyToAssemble(ctx) {
			ts.assembleTransaction(ctx)
		} else {
			ts.requestVerifierResolution(ctx)
		}
	} else {
		log.L(ctx).Debug("already assembled")
		ts.commenceCoordination(ctx)
	}

	return nil
}

func (ts *PaladinTxProcessor) isReadyToAssemble(ctx context.Context) bool {
	log.L(ctx).Debug("PaladinTxProcessor:isReadyToAssemble")

	if ts.transaction.PreAssembly != nil {
		// assume they are all resolved until we find one in RequiredVerifiers that is not in Verifiers
		verifieresResolved := true
		for _, v := range ts.transaction.PreAssembly.RequiredVerifiers {
			thisVerifierIsResolved := false
			for _, rv := range ts.transaction.PreAssembly.Verifiers {
				if rv.Lookup == v.Lookup {
					thisVerifierIsResolved = true
					break
				}
			}
			if !thisVerifierIsResolved {
				verifieresResolved = false
			}
		}
		if verifieresResolved {
			return true
		} else {
			log.L(ctx).Infof("Transaction %s not ready to assemble. Waiting for verifiers to be resolved", ts.transaction.ID.String())
			return false
		}
	}
	log.L(ctx).Infof("Transaction %s not ready to assemble. PreAssembly is nil", ts.transaction.ID.String())
	return false
}

func (ts *PaladinTxProcessor) revertTransaction(ctx context.Context, revertReason string) {
	log.L(ctx).Errorf("Reverting transaction %s: %s", ts.transaction.ID.String(), revertReason)
	//update the transaction as reverted and flush that to the txmgr database
	// so that the user can see that it is reverted and so that we stop retrying to assemble and endorse it

	ts.syncPoints.QueueTransactionFinalize(
		ctx,
		ts.domainAPI.Address(),
		ts.transaction.ID,
		revertReason,
		func(ctx context.Context) {
			//we are not on the main event loop thread so can't update in memory state here.
			// need to go back into the event loop
			log.L(ctx).Infof("Transaction %s finalize committed", ts.transaction.ID.String())
			go ts.publisher.PublishTransactionFinalizedEvent(ctx, ts.transaction.ID.String())
		},
		func(ctx context.Context, rollbackErr error) {
			//we are not on the main event loop thread so can't update in memory state here.
			// need to go back into the event loop
			log.L(ctx).Errorf("Transaction %s finalize rolled back: %s", ts.transaction.ID.String(), rollbackErr)
			go ts.publisher.PublishTransactionFinalizeError(ctx, ts.transaction.ID.String(), revertReason, rollbackErr)
		},
	)
}

func (ts *PaladinTxProcessor) HandleVerifierResolvedEvent(ctx context.Context, event *ptmgrtypes.ResolveVerifierResponseEvent) error {
	log.L(ctx).Debug("PaladinTxProcessor:HandleVerifierResolvedEvent")

	ts.latestEvent = "VerifierResolvedEvent"

	// if the transaction is ready to be assembled, go ahead and do that otherwise, we assume some future event will trigger that
	if ts.isReadyToAssemble(ctx) {
		ts.assembleTransaction(ctx)
	} else {
		log.L(ctx).Debug("not ready to assemble")
	}
	return nil
}

func (ts *PaladinTxProcessor) reassembleTransaction(ctx context.Context) {
	log.L(ctx).Debug("PaladinTxProcessor:reassembleTransaction")
	ts.transaction.PostAssembly = nil

	//It will get re added once it has been re-assembled
	ts.sequencer.RemoveTransaction(ctx, ts.transaction.ID.String())

	ts.assembleTransaction(ctx)
}

func (ts *PaladinTxProcessor) assembleTransaction(ctx context.Context) {

	log.L(ctx).Debug("PaladinTxProcessor:assembleTransaction")

	if ts.transaction.PostAssembly != nil {
		log.L(ctx).Debug("already assembled")
		return
	}

	//synchronously assemble the transaction then inform the local sequencer and remote nodes for any parties in the
	// privacy group that need to know about the transaction
	// this could be other parties that have potential to attempt to spend the same state(s) as this transaction is assembled to spend
	// or parties that could potentially spend the output states of this transaction
	// or parties that will be needed to endorse or notarize this transaction
	err := ts.domainAPI.AssembleTransaction(ts.endorsementGatherer.DomainContext(), ts.transaction)
	if err != nil {
		log.L(ctx).Errorf("AssembleTransaction failed: %s", err)
		ts.revertTransaction(ctx, i18n.ExpandWithCode(ctx, i18n.MessageKey(msgs.MsgPrivateTxManagerAssembleError), err.Error()))
		return
	}
	if ts.transaction.PostAssembly == nil {
		// This is most likely a programming error in the domain
		log.L(ctx).Errorf("PostAssembly is nil. Should never have reached this stage without a PostAssembly")
		ts.revertTransaction(ctx, i18n.ExpandWithCode(ctx, i18n.MessageKey(msgs.MsgPrivateTxManagerInternalError), "AssembleTransaction returned nil PostAssembly"))
		return
	}
	if ts.transaction.PostAssembly.AssemblyResult == prototk.AssembleTransactionResponse_REVERT {
		// Not sure if any domains actually use this but it is a valid response to indicate failure
		log.L(ctx).Errorf("AssemblyResult is AssembleTransactionResponse_REVERT")
		ts.revertTransaction(ctx, i18n.ExpandWithCode(ctx, i18n.MessageKey(msgs.MsgPrivateTxManagerAssembleRevert)))
		return
	}
	ts.status = "assembled"
	if ts.transaction.PostAssembly.Signatures == nil {
		ts.transaction.PostAssembly.Signatures = make([]*prototk.AttestationResult, 0)
	}

	if ts.transaction.PostAssembly.AttestationPlan != nil {
		numEndorsers := 0
		endorser := "" // will only be used if there is only one
		for _, attRequest := range ts.transaction.PostAssembly.AttestationPlan {
			if attRequest.AttestationType == prototk.AttestationType_ENDORSE {
				numEndorsers = numEndorsers + len(attRequest.Parties)
				endorser = attRequest.Parties[0]
			}
		}
		//in the special case of a single endorsers, we delegate to that endorser
		// NOTE: this is a bit of an assumption that this is the best course of action here
		// at this moment in time, it is a certainly that this means we are in the noto domain and
		// that single endorser is the notary and all transactions will be delegated there for endorsement
		// and dispatch to base ledger so we might as well delegate the coordination to it so that
		// it can maximize the optimistic spending of pending states

		if numEndorsers == 1 {
			endorserNode, err := tktypes.PrivateIdentityLocator(endorser).Node(ctx, true)
			if err != nil {
				log.L(ctx).Errorf("Failed to get node name from locator %s: %s", ts.transaction.PostAssembly.AttestationPlan[0].Parties[0], err)
				ts.latestError = i18n.ExpandWithCode(ctx, i18n.MessageKey(msgs.MsgPrivateTxManagerInternalError), err.Error())
				return
			}
			if endorserNode != ts.nodeID && endorserNode != "" {
				// TODO persist the delegation and send the request on the callback
				ts.status = "delegating"
				// TODO update to "delegated" once the ack has been received
				err := ts.transportWriter.SendDelegationRequest(
					ctx,
					uuid.New().String(),
					endorserNode,
					ts.transaction,
				)
				if err != nil {
					ts.latestError = i18n.ExpandWithCode(ctx, i18n.MessageKey(msgs.MsgPrivateTxManagerInternalError), err.Error())
				}
				return
			}
		}
	}
	//we haven't delegated, so we should commence to coordinate the flow here
	ts.commenceCoordination(ctx)
}

// we have decided to coordinate the endorsement flow and dispatch of this transaction locally
// either because it was submitted locally and we decided not to delegate or because it was delegated to us
func (ts *PaladinTxProcessor) commenceCoordination(ctx context.Context) {

	// inform the sequencer that the transaction has been assembled
	ts.sequencer.HandleTransactionAssembledEvent(ctx, &sequence.TransactionAssembledEvent{
		TransactionId: ts.transaction.ID.String(),
		NodeId:        ts.nodeID,
		InputStateId:  stateIDs(ts.transaction.PostAssembly.InputStates),
		OutputStateId: stateIDs(ts.transaction.PostAssembly.OutputStates),
	})

	if ts.transaction.PostAssembly.OutputStatesPotential != nil && ts.transaction.PostAssembly.OutputStates == nil {
		//TODO - a bit of a chicken and egg situation here.
		// We need to write the potential states to the domain before we can sign or endorse the transaction
		// however, this is something that we would prefer to defer until we are confident that this transaction will be
		// added to a sequence.
		// Currently, the sequencer waits for endorsement before giving us that confidence so we are forced to write the potential states here.

		err := ts.domainAPI.WritePotentialStates(ts.endorsementGatherer.DomainContext(), ts.transaction)
		if err != nil {
			//Any error from WritePotentialStates is likely to be caused by an invalid init or assemble of the transaction
			// which ist most likely a programming error in the domain or the domain manager or privateTxManager
			// not much we can do other than revert the transaction with an internal error
			errorMessage := fmt.Sprintf("Failed to write potential states: %s", err)
			log.L(ctx).Error(errorMessage)
			ts.revertTransaction(ctx, i18n.ExpandWithCode(ctx, i18n.MessageKey(msgs.MsgPrivateTxManagerInternalError), errorMessage))
			return
		}
	}

	ts.sequencer.AssignTransaction(ctx, ts.transaction.ID.String())

	//start an async process to gather signatures
	// this will emit a TransactionSignedEvent for each signature collected
	if ts.hasOutstandingSignatureRequests() {
		ts.requestSignatures(ctx)
	} else {
		ts.requestEndorsements(ctx)
	}
}

func (ts *PaladinTxProcessor) HandleTransactionAssembledEvent(ctx context.Context, event *ptmgrtypes.TransactionAssembledEvent) error {
	//TODO inform the sequencer about a transaction assembled by another node
	ts.latestEvent = "TransactionAssembledEvent"
	return nil
}

func (ts *PaladinTxProcessor) HandleTransactionSignedEvent(ctx context.Context, event *ptmgrtypes.TransactionSignedEvent) error {
	ts.latestEvent = "TransactionSignedEvent"
	log.L(ctx).Debugf("Adding signature to transaction %s", ts.transaction.ID.String())
	ts.transaction.PostAssembly.Signatures = append(ts.transaction.PostAssembly.Signatures, event.AttestationResult)
	if !ts.hasOutstandingSignatureRequests() {
		ts.status = "signed"
		ts.requestEndorsements(ctx)
	}
	return nil
}

func (ts *PaladinTxProcessor) HandleTransactionEndorsedEvent(ctx context.Context, event *ptmgrtypes.TransactionEndorsedEvent) error {
	ts.latestEvent = "TransactionEndorsedEvent"
	if event.RevertReason != nil {
		log.L(ctx).Infof("Endorsement for transaction %s was rejected: %s", ts.transaction.ID.String(), *event.RevertReason)
		// endorsement errors trigger a re-assemble
		// if the reason for the endorsement error is a change of state of the universe since the transaction was assembled, then the re-assemble may fail and cause the transaction to be reverted
		// on the other hand, the re-assemble may result in an endorsable version of the transaction.
		// either way, we trigger the re-assembly and hope for the best
		ts.reassembleTransaction(ctx)
		return nil
	} else {
		log.L(ctx).Infof("Adding endorsement to transaction %s", ts.transaction.ID.String())
		ts.transaction.PostAssembly.Endorsements = append(ts.transaction.PostAssembly.Endorsements, event.Endorsement)
		if event.Endorsement.Constraints != nil {
			for _, constraint := range event.Endorsement.Constraints {
				switch constraint {
				case prototk.AttestationResult_ENDORSER_MUST_SUBMIT:
					//TODO endorser must submit?
					//TODO other constraints

				default:
					log.L(ctx).Errorf("Unsupported constraint: %s", constraint)
				}
			}
		}
		if !ts.hasOutstandingEndorsementRequests() {
			ts.status = "endorsed"
			//resolve the signing address here before informing the sequencer about endorsement
			// because endorsement will could trigger a dispatch but
			// a change of signing address could affect the dispatchabiliy of the transaction and/or any transactions that depend on it

			err := ts.domainAPI.ResolveDispatch(ctx, ts.transaction)
			if err != nil {
				log.L(ctx).Errorf("Failed to resolve dispatch for transaction %s: %s", ts.transaction.ID.String(), err)
				ts.latestError = i18n.ExpandWithCode(ctx, i18n.MessageKey(msgs.MsgPrivateTxManagerResolveDispatchError), err.Error())
				return err
			}

			err = ts.sequencer.HandleTransactionDispatchResolvedEvent(ctx, &sequence.TransactionDispatchResolvedEvent{
				TransactionId: ts.transaction.ID.String(),
				Signer:        ts.transaction.Signer,
			})
			if err != nil {
				errorMessage := fmt.Sprintf("Failed to publish transaction dispatch resolved event: %s", err)
				log.L(ctx).Error(errorMessage)
				ts.latestError = i18n.ExpandWithCode(ctx, i18n.MessageKey(msgs.MsgPrivateTxManagerInternalError), errorMessage)
				return err
			}

			//Tell the sequencer that this transaction has been endorsed and wait until it publishes a TransactionDispatched event before moving to the next stage
			err = ts.sequencer.HandleTransactionEndorsedEvent(ctx, &sequence.TransactionEndorsedEvent{
				TransactionId: ts.transaction.ID.String(),
			})
			if err != nil {
				errorMessage := fmt.Sprintf("Failed to publish transaction endorsed event: %s", err)
				log.L(ctx).Error(errorMessage)
				ts.latestError = i18n.ExpandWithCode(ctx, i18n.MessageKey(msgs.MsgPrivateTxManagerInternalError), errorMessage)
				return err
			}
		}
	}
	return nil
}

func (ts *PaladinTxProcessor) HandleTransactionDispatchedEvent(ctx context.Context, event *ptmgrtypes.TransactionDispatchedEvent) error {
	ts.latestEvent = "TransactionDispatchedEvent"
	ts.status = "dispatched"
	return nil
}

func (ts *PaladinTxProcessor) HandleTransactionConfirmedEvent(ctx context.Context, event *ptmgrtypes.TransactionConfirmedEvent) error {
	ts.latestEvent = "TransactionConfirmedEvent"
	ts.status = "confirmed"
	return nil
}

func (ts *PaladinTxProcessor) HandleTransactionRevertedEvent(ctx context.Context, event *ptmgrtypes.TransactionRevertedEvent) error {
	ts.latestEvent = "TransactionRevertedEvent"
	ts.status = "reverted"
	return nil
}

func (ts *PaladinTxProcessor) HandleTransactionDelegatedEvent(ctx context.Context, event *ptmgrtypes.TransactionDelegatedEvent) error {
	ts.latestEvent = "TransactionDelegatedEvent"
	ts.status = "delegated"
	return nil
}

func (ts *PaladinTxProcessor) HandleResolveVerifierResponseEvent(ctx context.Context, event *ptmgrtypes.ResolveVerifierResponseEvent) error {
	log.L(ctx).Debug("HandleResolveVerifierResponseEvent")
	ts.latestEvent = "ResolveVerifierResponseEvent"

	if event.Lookup == nil {
		log.L(ctx).Error("Lookup is nil")
		ts.latestError = i18n.ExpandWithCode(ctx, i18n.MessageKey(msgs.MsgPrivateTxManagerInvalidEventMissingField), "Lookup")
		return i18n.NewError(ctx, msgs.MsgPrivateTxManagerInvalidEventMissingField, "Lookup")
	}
	if event.Algorithm == nil {
		log.L(ctx).Error("Algorithm is nil")
		ts.latestError = i18n.ExpandWithCode(ctx, i18n.MessageKey(msgs.MsgPrivateTxManagerInvalidEventMissingField), "Algorithm")
		return i18n.NewError(ctx, msgs.MsgPrivateTxManagerInvalidEventMissingField, "Algorithm")
	}
	if event.Verifier == nil {
		log.L(ctx).Error("Verifier is nil")
		ts.latestError = i18n.ExpandWithCode(ctx, i18n.MessageKey(msgs.MsgPrivateTxManagerInvalidEventMissingField), "Verifier")
		return i18n.NewError(ctx, msgs.MsgPrivateTxManagerInvalidEventMissingField, "Verifier")
	}

	if ts.transaction.PreAssembly.Verifiers == nil {
		ts.transaction.PreAssembly.Verifiers = make([]*prototk.ResolvedVerifier, 0, len(ts.transaction.PreAssembly.RequiredVerifiers))
	}
	// assuming that the order of resolved verifiers in .PreAssembly.Verifiers does not need to match the order of .PreAssembly.RequiredVerifiers
	ts.transaction.PreAssembly.Verifiers = append(ts.transaction.PreAssembly.Verifiers, &prototk.ResolvedVerifier{
		Lookup:       *event.Lookup,
		Algorithm:    *event.Algorithm,
		Verifier:     *event.Verifier,
		VerifierType: *event.VerifierType,
	})

	if ts.isReadyToAssemble(ctx) {
		ts.assembleTransaction(ctx)
	}
	return nil
}

func (ts *PaladinTxProcessor) HandleResolveVerifierErrorEvent(ctx context.Context, event *ptmgrtypes.ResolveVerifierErrorEvent) error {
	ts.latestEvent = "ResolveVerifierErrorEvent"
	log.L(ctx).Errorf("Failed to resolve verifier %s: %s", *event.Lookup, *event.ErrorMessage)
	//it is possible that this identity was valid when the transaction was assembled but is no longer valid
	// all we can do it try to re-assemble the transaction
	ts.reassembleTransaction(ctx)
	return nil
}

func (ts *PaladinTxProcessor) HandleTransactionFinalizedEvent(ctx context.Context, event *ptmgrtypes.TransactionFinalizedEvent) error {
	ts.latestEvent = "TransactionFinalizedEvent"
	log.L(ctx).Debug("HandleTransactionFinalizedEvent")
	return nil
}

func (ts *PaladinTxProcessor) HandleTransactionFinalizeError(ctx context.Context, event *ptmgrtypes.TransactionFinalizeError) error {
	ts.latestEvent = "TransactionFinalizeError"
	log.L(ctx).Errorf("Failed to finalize transaction %s: %s", ts.transaction.ID, event.ErrorMessage)

	//try again
	ts.revertTransaction(ctx, event.ErrorMessage)
	return nil
}

func (ts *PaladinTxProcessor) requestSignature(ctx context.Context, attRequest *prototk.AttestationRequest, partyName string) {

	keyMgr := ts.components.KeyManager()
	unqualifiedLookup, err := tktypes.PrivateIdentityLocator(partyName).Identity(ctx)
	var resolvedKey *pldapi.KeyMappingAndVerifier
	if err == nil {
		resolvedKey, err = keyMgr.ResolveKeyNewDatabaseTX(ctx, unqualifiedLookup, attRequest.Algorithm, attRequest.VerifierType)
	}
	if err != nil {
		log.L(ctx).Errorf("Failed to resolve local signer for %s (algorithm=%s): %s", partyName, attRequest.Algorithm, err)
		ts.latestError = i18n.ExpandWithCode(ctx, i18n.MessageKey(msgs.MsgPrivateTxManagerResolveError), partyName, attRequest.Algorithm, err.Error())
		return
	}
	// TODO this could be calling out to a remote signer, should we be doing these in parallel?
	signaturePayload, err := keyMgr.Sign(ctx, resolvedKey, attRequest.PayloadType, attRequest.Payload)
	if err != nil {
<<<<<<< HEAD
		log.L(ctx).Errorf("failed to sign for party %s (verifier=%s,algorithm=%s): %s", partyName, verifier, attRequest.Algorithm, err)
		ts.latestError = i18n.ExpandWithCode(ctx, i18n.MessageKey(msgs.MsgPrivateTxManagerSignError), partyName, verifier, attRequest.Algorithm, err.Error())
		return
=======
		log.L(ctx).Errorf("failed to sign for party %s (verifier=%s,algorithm=%s): %s", partyName, resolvedKey.Verifier.Verifier, attRequest.Algorithm, err)
		//TODO return nil, err
>>>>>>> df33136c
	}
	log.L(ctx).Debugf("payload: %x signed %x by %s (%s)", attRequest.Payload, signaturePayload, partyName, resolvedKey.Verifier.Verifier)

	ts.publisher.PublishTransactionSignedEvent(ctx,
		ts.transaction.ID.String(),
		&prototk.AttestationResult{
			Name:            attRequest.Name,
			AttestationType: attRequest.AttestationType,
			Verifier: &prototk.ResolvedVerifier{
				Lookup:       partyName,
				Algorithm:    attRequest.Algorithm,
				Verifier:     resolvedKey.Verifier.Verifier,
				VerifierType: attRequest.VerifierType,
			},
			Payload:     signaturePayload,
			PayloadType: &attRequest.PayloadType,
		},
<<<<<<< HEAD
	)
=======
	); err != nil {
		log.L(ctx).Errorf("failed to public event for party %s (verifier=%s,algorithm=%s): %s", partyName, resolvedKey.Verifier.Verifier, attRequest.Algorithm, err)
		//TODO return error
	}
>>>>>>> df33136c
}

func (ts *PaladinTxProcessor) requestSignatures(ctx context.Context) {

	attPlan := ts.transaction.PostAssembly.AttestationPlan
	attResults := ts.transaction.PostAssembly.Endorsements

	for _, attRequest := range attPlan {
		switch attRequest.AttestationType {
		case prototk.AttestationType_SIGN:
			toBeComplete := true
			for _, ar := range attResults {
				if ar.GetAttestationType().Type() == attRequest.GetAttestationType().Type() {
					toBeComplete = false
					break
				}
			}
			if toBeComplete {

				for _, partyName := range attRequest.Parties {
					go ts.requestSignature(ctx, attRequest, partyName)
				}
			}
		}
	}
}

func (ts *PaladinTxProcessor) requestEndorsement(ctx context.Context, party string, attRequest *prototk.AttestationRequest) {

	partyLocator := tktypes.PrivateIdentityLocator(party)
	partyNode, err := partyLocator.Node(ctx, true)
	if err != nil {
		log.L(ctx).Errorf("Failed to get node name from locator %s: %s", party, err)
		//TODO return nil, i18n.WrapError(ctx, err, msgs.MsgPrivateTxManagerInternalError)
	}

	if ts.transaction == nil {
		log.L(ctx).Error("Transaction  is nil")
		return
	}
	if ts.transaction.PreAssembly == nil {
		log.L(ctx).Error("PreAssembly is nil")
		return
	}
	if ts.transaction.PostAssembly == nil {
		log.L(ctx).Error("PostAssembly is nil")
		return
	}
	if partyNode == ts.nodeID || partyNode == "" {
		// This is a local party, so we can endorse it directly
		endorsement, revertReason, err := ts.endorsementGatherer.GatherEndorsement(
			ctx,
			ts.transaction.PreAssembly.TransactionSpecification,
			ts.transaction.PreAssembly.Verifiers,
			ts.transaction.PostAssembly.Signatures,
			toEndorsableList(ts.transaction.PostAssembly.InputStates),
			toEndorsableList(ts.transaction.PostAssembly.ReadStates),
			toEndorsableList(ts.transaction.PostAssembly.OutputStates),
			party,
			attRequest)
		if err != nil {
			log.L(ctx).Errorf("Failed to gather endorsement for party %s: %s", party, err)
			return
			//TODO specific error message
			//TODO return nil, i18n.WrapError(ctx, err, msgs.MsgPrivateTxManagerInternalError)
		}
		ts.publisher.PublishTransactionEndorsedEvent(ctx,
			ts.transaction.ID.String(),
			endorsement,
			revertReason,
		)

	} else {
		// This is a remote party, so we need to send an endorsement request to the remote node

		attRequstAny, err := anypb.New(attRequest)
		if err != nil {
			log.L(ctx).Error("Error marshalling attestation request", err)
			//TODO return nil, err
		}

		transactionSpecificationAny, err := anypb.New(ts.transaction.PreAssembly.TransactionSpecification)
		if err != nil {
			log.L(ctx).Error("Error marshalling transaction specification", err)
			//TODO return nil, err
		}
		verifiers := make([]*anypb.Any, len(ts.transaction.PreAssembly.Verifiers))
		for i, verifier := range ts.transaction.PreAssembly.Verifiers {
			verifierAny, err := anypb.New(verifier)
			if err != nil {
				log.L(ctx).Error("Error marshalling verifier", err)
				//TODO return nil, err
			}
			verifiers[i] = verifierAny
		}
		signatures := make([]*anypb.Any, len(ts.transaction.PostAssembly.Signatures))
		for i, signature := range ts.transaction.PostAssembly.Signatures {
			signatureAny, err := anypb.New(signature)
			if err != nil {
				log.L(ctx).Error("Error marshalling signature", err)
				//TODO return nil, err
			}
			signatures[i] = signatureAny
		}

		inputStates := make([]*anypb.Any, len(ts.transaction.PostAssembly.InputStates))
		endorseableInputStates := toEndorsableList(ts.transaction.PostAssembly.InputStates)
		for i, inputState := range endorseableInputStates {
			inputStateAny, err := anypb.New(inputState)
			if err != nil {
				log.L(ctx).Error("Error marshalling input state", err)
				//TODO return nil, err
			}
			inputStates[i] = inputStateAny
		}

		outputStates := make([]*anypb.Any, len(ts.transaction.PostAssembly.OutputStates))
		endorseableOutputStates := toEndorsableList(ts.transaction.PostAssembly.OutputStates)
		for i, outputState := range endorseableOutputStates {
			outputStateAny, err := anypb.New(outputState)
			if err != nil {
				log.L(ctx).Error("Error marshalling output state", err)
				//TODO return nil, err
			}
			outputStates[i] = outputStateAny
		}

		endorsementRequest := &engineProto.EndorsementRequest{
			ContractAddress:          ts.transaction.Inputs.To.String(),
			TransactionId:            ts.transaction.ID.String(),
			AttestationRequest:       attRequstAny,
			Party:                    party,
			TransactionSpecification: transactionSpecificationAny,
			Verifiers:                verifiers,
			Signatures:               signatures,
			InputStates:              inputStates,
			OutputStates:             outputStates,
		}

		endorsementRequestBytes, err := proto.Marshal(endorsementRequest)
		if err != nil {
			log.L(ctx).Error("Error marshalling endorsement request", err)
			//TODO return nil, err
		}
		err = ts.components.TransportManager().Send(ctx, &components.TransportMessage{
			MessageType: "EndorsementRequest",
			Node:        partyNode,
			Component:   PRIVATE_TX_MANAGER_DESTINATION,
			ReplyTo:     ts.nodeID,
			Payload:     endorsementRequestBytes,
		})
		if err != nil {
			log.L(ctx).Errorf("Failed to send endorsement request to party %s: %s", party, err)
			ts.latestError = i18n.ExpandWithCode(ctx, i18n.MessageKey(msgs.MsgPrivateTxManagerEndorsementRequestError), party, err.Error())
		}
	}
}

func (ts *PaladinTxProcessor) requestEndorsements(ctx context.Context) {
	attPlan := ts.transaction.PostAssembly.AttestationPlan
	attResults := ts.transaction.PostAssembly.Endorsements
	for _, attRequest := range attPlan {
		switch attRequest.AttestationType {
		case prototk.AttestationType_SIGN:
			// no op. Signatures are gathered in the GatherSignaturesStage
		case prototk.AttestationType_ENDORSE:
			//TODO not sure this is the best way to check toBeComplete - take a closer look and think about this
			toBeComplete := true
			for _, ar := range attResults {
				if ar.GetAttestationType().Type() == attRequest.GetAttestationType().Type() {
					toBeComplete = false
					break
				}
			}
			if toBeComplete {

				for _, party := range attRequest.GetParties() {
					ts.requestEndorsement(ctx, party, attRequest)
				}

			}
		case prototk.AttestationType_GENERATE_PROOF:
			errorMessage := "AttestationType_GENERATE_PROOF is not implemented yet"
			log.L(ctx).Error(errorMessage)
			ts.latestError = i18n.ExpandWithCode(ctx, i18n.MessageKey(msgs.MsgPrivateTxManagerInternalError), errorMessage)
		default:
			errorMessage := fmt.Sprintf("Unsupported attestation type: %s", attRequest.AttestationType)
			log.L(ctx).Error(errorMessage)
			ts.latestError = i18n.ExpandWithCode(ctx, i18n.MessageKey(msgs.MsgPrivateTxManagerInternalError), errorMessage)
		}

	}
}

func (ts *PaladinTxProcessor) hasOutstandingSignatureRequests() bool {
	outstandingSignatureRequests := false
out:
	for _, attRequest := range ts.transaction.PostAssembly.AttestationPlan {
		if attRequest.AttestationType == prototk.AttestationType_SIGN {
			found := false
			for _, signatures := range ts.transaction.PostAssembly.Signatures {
				if signatures.Name == attRequest.Name {
					found = true
					break
				}
			}
			if !found {
				outstandingSignatureRequests = true
				// no point checking any further, we have at least one outstanding signature request
				break out
			}
		}
	}
	return outstandingSignatureRequests
}

func (ts *PaladinTxProcessor) hasOutstandingEndorsementRequests() bool {
	outstandingEndorsementRequests := false
out:
	for _, attRequest := range ts.transaction.PostAssembly.AttestationPlan {
		if attRequest.AttestationType == prototk.AttestationType_ENDORSE {
			found := false
			for _, endorsement := range ts.transaction.PostAssembly.Endorsements {
				if endorsement.Name == attRequest.Name {
					found = true
					break
				}
			}
			if !found {
				outstandingEndorsementRequests = true
				// no point checking any further, we have at least one outstanding endorsement request
				break out
			}
		}
	}
	return outstandingEndorsementRequests
}

func (ts *PaladinTxProcessor) PrepareTransaction(ctx context.Context) (*components.PrivateTransaction, error) {

	prepError := ts.domainAPI.PrepareTransaction(ts.endorsementGatherer.DomainContext(), ts.transaction)
	if prepError != nil {
		log.L(ctx).Errorf("Error preparing transaction: %s", prepError)
		ts.latestError = i18n.ExpandWithCode(ctx, i18n.MessageKey(msgs.MsgPrivateTxManagerPrepareError), prepError.Error())
		return nil, prepError
	}
	return ts.transaction, nil
}

func toEndorsableList(states []*components.FullState) []*prototk.EndorsableState {
	endorsableList := make([]*prototk.EndorsableState, len(states))
	for i, input := range states {
		endorsableList[i] = &prototk.EndorsableState{
			Id:            input.ID.String(),
			SchemaId:      input.Schema.String(),
			StateDataJson: string(input.Data),
		}
	}
	return endorsableList
}

func stateIDs(states []*components.FullState) []string {
	stateIDs := make([]string, 0, len(states))
	for _, state := range states {
		stateIDs = append(stateIDs, state.ID.String())
	}
	return stateIDs
}

func (ts *PaladinTxProcessor) requestVerifierResolution(ctx context.Context) {

	if ts.transaction.PreAssembly.Verifiers == nil {
		ts.transaction.PreAssembly.Verifiers = make([]*prototk.ResolvedVerifier, 0, len(ts.transaction.PreAssembly.RequiredVerifiers))
	}
	for _, v := range ts.transaction.PreAssembly.RequiredVerifiers {
		ts.identityResolver.ResolveVerifierAsync(
			ctx,
			v.Lookup,
			v.Algorithm,
			v.VerifierType,
			func(ctx context.Context, verifier string) {
				//response event needs to be handled by the orchestrator so that the dispatch to a handling thread is done in fairness to all other in flight transactions
				ts.publisher.PublishResolveVerifierResponseEvent(ctx, ts.transaction.ID.String(), v.Lookup, v.Algorithm, verifier, v.VerifierType)
			},
			func(ctx context.Context, err error) {
				ts.publisher.PublishResolveVerifierErrorEvent(ctx, ts.transaction.ID.String(), v.Lookup, v.Algorithm, err.Error())
			},
		)
	}
}

func (ts *PaladinTxProcessor) GetStateDistributions(ctx context.Context) []*statedistribution.StateDistribution {
	log.L(ctx).Debug("PaladinTxProcessor:GetStateDistributions")

	stateDistributions := make([]*statedistribution.StateDistribution, 0)
	if ts.transaction.PostAssembly == nil {
		log.L(ctx).Error("PostAssembly is nil")
		return stateDistributions
	}
	if ts.transaction.PostAssembly.OutputStates == nil {
		log.L(ctx).Debug("OutputStates is nil")
		return stateDistributions
	}
	for stateIndex, outputState := range ts.transaction.PostAssembly.OutputStates {
		//need the output state for the state ID and need the outputStatePotential for the distribution list
		outputStatePotential := ts.transaction.PostAssembly.OutputStatesPotential[stateIndex]

		for _, party := range outputStatePotential.DistributionList {
			stateDistributions = append(stateDistributions, &statedistribution.StateDistribution{
				ID:              uuid.New().String(),
				StateID:         outputState.ID.String(),
				IdentityLocator: party,
				Domain:          ts.domainAPI.Domain().Name(),
				ContractAddress: ts.transaction.Inputs.To.String(),
				SchemaID:        outputState.Schema.String(),
				StateDataJson:   string(outputState.Data), // the state data json is available on both but we take it
				// from the outputState to make sure it is the same json that was used to generate the hash
			})
		}
	}
	return stateDistributions
}<|MERGE_RESOLUTION|>--- conflicted
+++ resolved
@@ -504,14 +504,9 @@
 	// TODO this could be calling out to a remote signer, should we be doing these in parallel?
 	signaturePayload, err := keyMgr.Sign(ctx, resolvedKey, attRequest.PayloadType, attRequest.Payload)
 	if err != nil {
-<<<<<<< HEAD
 		log.L(ctx).Errorf("failed to sign for party %s (verifier=%s,algorithm=%s): %s", partyName, verifier, attRequest.Algorithm, err)
-		ts.latestError = i18n.ExpandWithCode(ctx, i18n.MessageKey(msgs.MsgPrivateTxManagerSignError), partyName, verifier, attRequest.Algorithm, err.Error())
+		ts.latestError = i18n.ExpandWithCode(ctx, i18n.MessageKey(msgs.MsgPrivateTxManagerSignError), partyName, resolvedKey.Verifier.Verifier, attRequest.Algorithm, err.Error())
 		return
-=======
-		log.L(ctx).Errorf("failed to sign for party %s (verifier=%s,algorithm=%s): %s", partyName, resolvedKey.Verifier.Verifier, attRequest.Algorithm, err)
-		//TODO return nil, err
->>>>>>> df33136c
 	}
 	log.L(ctx).Debugf("payload: %x signed %x by %s (%s)", attRequest.Payload, signaturePayload, partyName, resolvedKey.Verifier.Verifier)
 
@@ -529,14 +524,7 @@
 			Payload:     signaturePayload,
 			PayloadType: &attRequest.PayloadType,
 		},
-<<<<<<< HEAD
 	)
-=======
-	); err != nil {
-		log.L(ctx).Errorf("failed to public event for party %s (verifier=%s,algorithm=%s): %s", partyName, resolvedKey.Verifier.Verifier, attRequest.Algorithm, err)
-		//TODO return error
-	}
->>>>>>> df33136c
 }
 
 func (ts *PaladinTxProcessor) requestSignatures(ctx context.Context) {
