--- conflicted
+++ resolved
@@ -159,29 +159,16 @@
 					PublicTxInput: pldapi.PublicTxInput{
 						From:            resolvedAddrs[i],
 						To:              &s.contractAddress,
-						PublicTxOptions: pldapi.PublicTxOptions{}, // TODO: Consider propagation from paladin transaction input
+						PublicTxOptions: pt.PublicTxOptions,
 					},
 				}
 
-<<<<<<< HEAD
 				// TODO: This aligning with submission in public Tx manage
 				data, err := pt.PreparedPublicTransaction.ABI[0].EncodeCallDataJSONCtx(ctx, pt.PreparedPublicTransaction.Data)
 				if err != nil {
 					return err
 				}
 				publicTXs[i].Data = tktypes.HexBytes(data)
-=======
-		publicTXs := make([]*components.PublicTxSubmission, len(publicTransactionsToSend))
-		for i, pt := range publicTransactionsToSend {
-			log.L(ctx).Debugf("DispatchTransactions: creating PublicTxSubmission from %s", pt.Signer)
-			publicTXs[i] = &components.PublicTxSubmission{
-				Bindings: []*components.PaladinTXReference{{TransactionID: pt.ID, TransactionType: pldapi.TransactionTypePrivate.Enum()}},
-				PublicTxInput: pldapi.PublicTxInput{
-					From:            resolvedAddrs[i],
-					To:              &s.contractAddress,
-					PublicTxOptions: pt.PublicTxOptions,
-				},
->>>>>>> ef8be257
 			}
 			pubBatch, err := publicTransactionEngine.PrepareSubmissionBatch(ctx, publicTXs)
 			if err != nil {
