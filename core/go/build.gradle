--- conflicted
+++ resolved
@@ -25,12 +25,7 @@
         include "mocks/**/*.go"
     }
 
-<<<<<<< HEAD
-    // targetCoverage = 91
-    targetCoverage = 82 // just while we re-enable the public TX tests
-=======
     targetCoverage = 90
->>>>>>> 21d21056
     maxCoverageBarGap = 1
     coverageExcludedPackages = [
         'github.com/kaleido-io/paladin/core/pkg/proto',
