/*
 * Copyright © 2024 Kaleido, Inc.
 *
 * Licensed under the Apache License, Version 2.0 (the "License"); you may not use this file except in compliance with
 * the License. You may obtain a copy of the License at
 *
 * http://www.apache.org/licenses/LICENSE-2.0
 *
 * Unless required by applicable law or agreed to in writing, software distributed under the License is distributed on
 * an "AS IS" BASIS, WITHOUT WARRANTIES OR CONDITIONS OF ANY KIND, either express or implied. See the License for the
 * specific language governing permissions and limitations under the License.
 *
 * SPDX-License-Identifier: Apache-2.0
 */

/*
Test Kata component with no mocking of any internal units.
Starts the GRPC server and drives the internal functions via GRPC messages
*/
package componenttest

import (
	"context"
	"encoding/json"
	"testing"
	"time"

	"github.com/google/uuid"
	"github.com/hyperledger/firefly-signer/pkg/abi"
	"github.com/hyperledger/firefly-signer/pkg/ethtypes"
	"github.com/kaleido-io/paladin/config/pkg/pldconf"
	"github.com/kaleido-io/paladin/core/componenttest/domains"
	"github.com/kaleido-io/paladin/core/pkg/blockindexer"

	"github.com/kaleido-io/paladin/core/pkg/ethclient"
	"github.com/kaleido-io/paladin/core/pkg/persistence"
	"github.com/kaleido-io/paladin/toolkit/pkg/algorithms"
	"github.com/kaleido-io/paladin/toolkit/pkg/pldapi"
	"github.com/kaleido-io/paladin/toolkit/pkg/query"
	"github.com/kaleido-io/paladin/toolkit/pkg/signerapi"
	"github.com/kaleido-io/paladin/toolkit/pkg/tktypes"
	"github.com/kaleido-io/paladin/toolkit/pkg/verifiers"
	"github.com/sirupsen/logrus"
	"github.com/stretchr/testify/assert"
	"github.com/stretchr/testify/require"
	"gorm.io/gorm"
	"sigs.k8s.io/yaml"
)

func TestRunSimpleStorageEthTransaction(t *testing.T) {
	//TODO refactor this to be more black box by using JSONRPC interface to invoke the public contract
	ctx := context.Background()
	logrus.SetLevel(logrus.DebugLevel)

	var testConfig pldconf.PaladinConfig

	err := yaml.Unmarshal([]byte(`
db:
  type: sqlite
  sqlite:
    dsn:           ":memory:"
    autoMigrate:   true
    migrationsDir: ../db/migrations/sqlite
    debugQueries:  false
blockIndexer:
  fromBlock: latest
blockchain:
  http:
    url: http://localhost:8545
  ws:
    url: ws://localhost:8546
    initialConnectAttempts: 25
wallets:
- name: wallet1
  keySelector: .*
  signer:
    keyDerivation:
      type: "bip32"
    keyStore:
      type: "static"
      static:
        keys:
          seed:
            encoding: none
            inline: polar mechanic crouch jungle field room dry sure machine brisk seed bulk student total ethics
`), &testConfig)
	require.NoError(t, err)

	p, err := persistence.NewPersistence(ctx, &testConfig.DB)
	require.NoError(t, err)
	defer p.Close()

	indexer, err := blockindexer.NewBlockIndexer(ctx, &pldconf.BlockIndexerConfig{
		FromBlock: json.RawMessage(`"latest"`), // don't want earlier events
	}, &testConfig.Blockchain.WS, p)
	require.NoError(t, err)

	type solBuild struct {
		ABI      abi.ABI                   `json:"abi"`
		Bytecode ethtypes.HexBytes0xPrefix `json:"bytecode"`
	}
	var simpleStorageBuild solBuild
	err = json.Unmarshal(simpleStorageBuildJSON, &simpleStorageBuild)
	require.NoError(t, err)

	eventStreamEvents := make(chan *blockindexer.EventWithData, 2 /* all the events we exepct */)
	err = indexer.Start(&blockindexer.InternalEventStream{
		Handler: func(ctx context.Context, tx *gorm.DB, batch *blockindexer.EventDeliveryBatch) (blockindexer.PostCommit, error) {
			// With SQLite we cannot hang in here with a DB TX - as there's only one per process.
			for _, e := range batch.Events {
				select {
				case eventStreamEvents <- e:
				default:
					assert.Fail(t, "more than expected number of events received")
				}
			}
			return nil, nil
		},
		Definition: &blockindexer.EventStream{
			Name: "unittest",
			Sources: []blockindexer.EventStreamSource{{
				ABI: abi.ABI{simpleStorageBuild.ABI.Events()["Changed"]},
			}},
		},
	})
	require.NoError(t, err)
	defer indexer.Stop()

	keyMgr, err := ethclient.NewSimpleTestKeyManager(ctx, (*signerapi.ConfigNoExt)(testConfig.Wallets[0].Signer))
	require.NoError(t, err)

	ecf, err := ethclient.NewEthClientFactoryWithKeyManager(ctx, keyMgr, &testConfig.Blockchain)
	require.NoError(t, err)
	err = ecf.Start()
	require.NoError(t, err)
	defer ecf.Stop()
	ethClient := ecf.HTTPClient()

	simpleStorage, err := ethClient.ABI(ctx, simpleStorageBuild.ABI)
	require.NoError(t, err)

	txHash1, err := simpleStorage.MustConstructor(tktypes.HexBytes(simpleStorageBuild.Bytecode)).R(ctx).
		Signer("key1").Input(`{"x":11223344}`).SignAndSend()
	require.NoError(t, err)
	deployTX, err := indexer.WaitForTransactionSuccess(ctx, *txHash1, simpleStorageBuild.ABI)
	require.NoError(t, err)
	contractAddr := deployTX.ContractAddress.Address0xHex()

	getX1, err := simpleStorage.MustFunction("get").R(ctx).To(contractAddr).CallResult()
	require.NoError(t, err)
	assert.JSONEq(t, `{"x":"11223344"}`, getX1.JSON())

	txHash2, err := simpleStorage.MustFunction("set").R(ctx).
		Signer("key1").To(contractAddr).Input(`{"_x":99887766}`).SignAndSend()
	require.NoError(t, err)
	_, err = indexer.WaitForTransactionSuccess(ctx, *txHash2, simpleStorageBuild.ABI)
	require.NoError(t, err)

	getX2, err := simpleStorage.MustFunction("get").R(ctx).To(contractAddr).CallResult()
	require.NoError(t, err)
	assert.JSONEq(t, `{"x":"99887766"}`, getX2.JSON())

	// Expect our event listener to be queued up with two Changed events
	event1 := <-eventStreamEvents
	assert.JSONEq(t, `{"x":"11223344"}`, string(event1.Data))
	event2 := <-eventStreamEvents
	assert.JSONEq(t, `{"x":"99887766"}`, string(event2.Data))

}

func TestPrivateTransactionsDeployAndExecute(t *testing.T) {
	// Coarse grained black box test of the core component manager
	// no mocking although it does use a simple domain implementation that exists solely for testing
	// and is loaded directly through go function calls via the unit test plugin loader
	// (as opposed to compiling as a separate shared library)
	// Even though the domain is a fake, the test does deploy a real contract to the blockchain and the domain
	// manager does communicate with it via the grpc interface.
	// The bootstrap code that is the entry point to the java side is not tested here, we bootstrap the component manager by hand

	ctx := context.Background()
	instance := newInstanceForComponentTesting(t, deployDomainRegistry(t), nil, nil, nil)
	rpcClient := instance.client

	// Check there are no transactions before we start
	var txns []*pldapi.TransactionFull
	err := rpcClient.CallRPC(ctx, &txns, "ptx_queryTransactions", query.NewQueryBuilder().Limit(1).Query(), true)
	require.NoError(t, err)
	assert.Len(t, txns, 0)
	var dplyTxID uuid.UUID

	err = rpcClient.CallRPC(ctx, &dplyTxID, "ptx_sendTransaction", &pldapi.TransactionInput{
		ABI: *domains.SimpleTokenConstructorABI(domains.SelfEndorsement),
		Transaction: pldapi.Transaction{
			IdempotencyKey: "deploy1",
			Type:           pldapi.TransactionTypePrivate.Enum(),
			Domain:         "domain1",
			From:           "wallets.org1.aaaaaa",
			Data: tktypes.RawJSON(`{
                    "from": "wallets.org1.aaaaaa",
                    "name": "FakeToken1",
                    "symbol": "FT1",
					"endorsementMode": "` + domains.SelfEndorsement + `"
                }`),
		},
	})
	require.NoError(t, err)
	assert.Eventually(t,
		transactionReceiptCondition(t, ctx, dplyTxID, rpcClient, true),
		transactionLatencyThreshold(t)+5*time.Second, //TODO deploy transaction seems to take longer than expected
		100*time.Millisecond,
		"Deploy transaction did not receive a receipt",
	)

	var dplyTxFull pldapi.TransactionFull
	err = rpcClient.CallRPC(ctx, &dplyTxFull, "ptx_getTransactionFull", dplyTxID)
	require.NoError(t, err)
	require.NotNil(t, dplyTxFull.Receipt)
	require.True(t, dplyTxFull.Receipt.Success)
	require.NotNil(t, dplyTxFull.Receipt.ContractAddress)
	contractAddress := dplyTxFull.Receipt.ContractAddress

	var receiptData pldapi.TransactionReceiptData
	err = rpcClient.CallRPC(ctx, &receiptData, "ptx_getTransactionReceipt", dplyTxID)
	assert.NoError(t, err)
	assert.True(t, receiptData.Success)
	assert.Equal(t, contractAddress, receiptData.ContractAddress)

	// Start a private transaction
	var tx1ID uuid.UUID
	err = rpcClient.CallRPC(ctx, &tx1ID, "ptx_sendTransaction", &pldapi.TransactionInput{
		ABI: *domains.SimpleTokenTransferABI(),
		Transaction: pldapi.Transaction{
			To:             contractAddress,
			Domain:         "domain1", //TODO comments say that this is inferred from `to` for invoke
			IdempotencyKey: "tx1",
			Type:           pldapi.TransactionTypePrivate.Enum(),
			From:           "wallets.org1.aaaaaa",
			Data: tktypes.RawJSON(`{
                "from": "",
                "to": "wallets.org1.aaaaaa",
                "amount": "123000000000000000000"
            }`),
		},
	})

	require.NoError(t, err)
	assert.NotEqual(t, uuid.UUID{}, tx1ID)
	assert.Eventually(t,
		transactionReceiptCondition(t, ctx, tx1ID, rpcClient, false),
		transactionLatencyThreshold(t),
		100*time.Millisecond,
		"Transaction did not receive a receipt",
	)

	err = rpcClient.CallRPC(ctx, &txns, "ptx_queryTransactions", query.NewQueryBuilder().Limit(2).Query(), true)
	require.NoError(t, err)
	assert.Len(t, txns, 2)

	txFull := pldapi.TransactionFull{}
	err = rpcClient.CallRPC(ctx, &txFull, "ptx_getTransactionFull", tx1ID)
	require.NoError(t, err)

	require.NotNil(t, txFull.Receipt)
	assert.True(t, txFull.Receipt.Success)
}

func TestPrivateTransactionsMintThenTransfer(t *testing.T) {
	// Invoke 2 transactions on the same contract where the second transaction relies on the state created by the first

	ctx := context.Background()
	instance := newInstanceForComponentTesting(t, deployDomainRegistry(t), nil, nil, nil)
	rpcClient := instance.client

	// Check there are no transactions before we start
	var txns []*pldapi.TransactionFull
	err := rpcClient.CallRPC(ctx, &txns, "ptx_queryTransactions", query.NewQueryBuilder().Limit(1).Query(), true)
	require.NoError(t, err)
	assert.Len(t, txns, 0)
	var dplyTxID uuid.UUID
	err = rpcClient.CallRPC(ctx, &dplyTxID, "ptx_sendTransaction", &pldapi.TransactionInput{
		ABI: *domains.SimpleTokenConstructorABI(domains.SelfEndorsement),
		Transaction: pldapi.Transaction{
			IdempotencyKey: "deploy1",
			Type:           pldapi.TransactionTypePrivate.Enum(),
			Domain:         "domain1",
			From:           "wallets.org1.aaaaaa",
			Data: tktypes.RawJSON(`{
                    "from": "wallets.org1.aaaaaa",
                    "name": "FakeToken1",
                    "symbol": "FT1",
					"endorsementMode": "` + domains.SelfEndorsement + `"
                }`),
		},
	})
	require.NoError(t, err)
	assert.Eventually(t,
		transactionReceiptCondition(t, ctx, dplyTxID, rpcClient, true),
		transactionLatencyThreshold(t)+5*time.Second, //TODO deploy transaction seems to take longer than expected
		100*time.Millisecond,
		"Deploy transaction did not receive a receipt",
	)

	var dplyTxFull pldapi.TransactionFull
	err = rpcClient.CallRPC(ctx, &dplyTxFull, "ptx_getTransactionFull", dplyTxID)
	require.NoError(t, err)
	require.NotNil(t, dplyTxFull.Receipt)
	require.True(t, dplyTxFull.Receipt.Success)
	require.NotNil(t, dplyTxFull.Receipt.ContractAddress)
	contractAddress := dplyTxFull.Receipt.ContractAddress

	var receiptData pldapi.TransactionReceiptData
	err = rpcClient.CallRPC(ctx, &receiptData, "ptx_getTransactionReceipt", dplyTxID)
	assert.NoError(t, err)
	assert.True(t, receiptData.Success)
	assert.Equal(t, contractAddress, receiptData.ContractAddress)

	// Start a private transaction - Mint to alice
	var tx1ID uuid.UUID
	err = rpcClient.CallRPC(ctx, &tx1ID, "ptx_sendTransaction", &pldapi.TransactionInput{
		ABI: *domains.SimpleTokenTransferABI(),
		Transaction: pldapi.Transaction{
			To:             contractAddress,
			Domain:         "domain1",
			IdempotencyKey: "tx1",
			Type:           pldapi.TransactionTypePrivate.Enum(),
			From:           "wallets.org1.aaaaaa",
			Data: tktypes.RawJSON(`{
                "from": "",
                "to": "wallets.org1.bbbbbb",
                "amount": "123000000000000000000"
            }`),
		},
	})

	require.NoError(t, err)
	assert.NotEqual(t, uuid.UUID{}, tx1ID)
	assert.Eventually(t,
		transactionReceiptCondition(t, ctx, tx1ID, rpcClient, false),
		transactionLatencyThreshold(t),
		100*time.Millisecond,
		"Transaction did not receive a receipt",
	)

	// Start a private transaction - Transfer from alice to bob
	var tx2ID uuid.UUID
	err = rpcClient.CallRPC(ctx, &tx2ID, "ptx_sendTransaction", &pldapi.TransactionInput{
		ABI: *domains.SimpleTokenTransferABI(),
		Transaction: pldapi.Transaction{
			To:             contractAddress,
			Domain:         "domain1",
			IdempotencyKey: "tx2",
			Type:           pldapi.TransactionTypePrivate.Enum(),
			From:           "wallets.org1.bbbbbb",
			Data: tktypes.RawJSON(`{
                "from": "wallets.org1.bbbbbb",
                "to": "wallets.org1.aaaaaa",
                "amount": "123000000000000000000"
            }`),
		},
	})

	require.NoError(t, err)
	assert.NotEqual(t, uuid.UUID{}, tx2ID)
	assert.Eventually(t,
		transactionReceiptCondition(t, ctx, tx2ID, rpcClient, false),
		transactionLatencyThreshold(t),
		100*time.Millisecond,
		"Transaction did not receive a receipt",
	)

}

func TestPrivateTransactionRevertedAssembleFailed(t *testing.T) {
	// Invoke a transaction that will fail to assemble
	// in this case, we use the simple token domain and attempt to transfer from a wallet that has no tokens

	ctx := context.Background()
	instance := newInstanceForComponentTesting(t, deployDomainRegistry(t), nil, nil, nil)
	rpcClient := instance.client

	var dplyTxID uuid.UUID
	err := rpcClient.CallRPC(ctx, &dplyTxID, "ptx_sendTransaction", &pldapi.TransactionInput{
		ABI: *domains.SimpleTokenConstructorABI(domains.SelfEndorsement),
		Transaction: pldapi.Transaction{
			IdempotencyKey: "deploy1",
			Type:           pldapi.TransactionTypePrivate.Enum(),
			Domain:         "domain1",
			From:           "wallets.org1.aaaaaa",
			Data: tktypes.RawJSON(`{
					"from": "wallets.org1.aaaaaa",
					"name": "FakeToken1",
					"symbol": "FT1",
					"endorsementMode": "` + domains.SelfEndorsement + `"
				}`),
		},
	})
	require.NoError(t, err)
	assert.Eventually(t,
		transactionReceiptCondition(t, ctx, dplyTxID, rpcClient, true),
		transactionLatencyThreshold(t)+5*time.Second, //TODO deploy transaction seems to take longer than expected
		100*time.Millisecond,
		"Deploy transaction did not receive a receipt",
	)

	var dplyTxFull pldapi.TransactionFull
	err = rpcClient.CallRPC(ctx, &dplyTxFull, "ptx_getTransactionFull", dplyTxID)
	require.NoError(t, err)
	require.NotNil(t, dplyTxFull.Receipt)
	require.True(t, dplyTxFull.Receipt.Success)
	require.NotNil(t, dplyTxFull.Receipt.ContractAddress)
	contractAddress := dplyTxFull.Receipt.ContractAddress

	// Start a private transaction - Transfer from alice to bob but we expect that alice can't afford this
	// however, that wont be known until the transaction is assembled which is asynchronous so the initial submission
	// should succeed
	var tx1ID uuid.UUID
	err = rpcClient.CallRPC(ctx, &tx1ID, "ptx_sendTransaction", &pldapi.TransactionInput{
		ABI: *domains.SimpleTokenTransferABI(),
		Transaction: pldapi.Transaction{
			To:             contractAddress,
			Domain:         "domain1",
			IdempotencyKey: "tx2",
			Type:           pldapi.TransactionTypePrivate.Enum(),
			From:           "wallets.org1.bbbbbb",
			Data: tktypes.RawJSON(`{
				"from": "wallets.org1.bbbbbb",
				"to": "wallets.org1.aaaaaa",
				"amount": "123000000000000000000"
			}`),
		},
	})

	require.NoError(t, err)
	assert.NotEqual(t, uuid.UUID{}, tx1ID)
	assert.Eventually(t,
		transactionRevertedCondition(t, ctx, tx1ID, rpcClient),
		transactionLatencyThreshold(t),
		100*time.Millisecond,
		"Transaction did not revert",
	)

	var txFull pldapi.TransactionFull
	err = rpcClient.CallRPC(ctx, &txFull, "ptx_getTransactionFull", tx1ID)
	require.NoError(t, err)
	require.NotNil(t, txFull.Receipt)
	assert.False(t, txFull.Receipt.Success)
	assert.Regexp(t, domains.SimpleDomainInsufficientFundsError, txFull.Receipt.FailureMessage)
	assert.Regexp(t, "PD011802", txFull.Receipt.FailureMessage)

}

func TestDeployOnOneNodeInvokeOnAnother(t *testing.T) {
	// We use the simple token where there is no actual on chain checking of the notary
	// so either node can assemble a transaction with an attestation plan for a local notary
	// there is also no access control around minting so both nodes are able to mint tokens and we don't
	// need the complexity of cross node transfers in this test
	ctx := context.Background()

	domainRegistryAddress := deployDomainRegistry(t)

	instance1 := newInstanceForComponentTesting(t, domainRegistryAddress, nil, nil, nil)
	client1 := instance1.client
	aliceIdentity := "wallets.org1.alice"
	aliceAddress := instance1.resolveEthereumAddress(aliceIdentity)
	t.Logf("Alice address: %s", aliceAddress)

	instance2 := newInstanceForComponentTesting(t, domainRegistryAddress, nil, nil, nil)
	client2 := instance2.client
	bobIdentity := "wallets.org2.bob"
	bobAddress := instance2.resolveEthereumAddress(bobIdentity)
	t.Logf("Bob address: %s", bobAddress)

	//If this fails, it is most likely a bug in the test utils that configures each node with seed mnemonics
	assert.NotEqual(t, aliceAddress, bobAddress)

	// send JSON RPC message to node 1 to deploy a private contract, using alice's key
	var dplyTxID uuid.UUID
	err := client1.CallRPC(ctx, &dplyTxID, "ptx_sendTransaction", &pldapi.TransactionInput{
		ABI: *domains.SimpleTokenConstructorABI(domains.SelfEndorsement),
		Transaction: pldapi.Transaction{
			IdempotencyKey: "deploy1",
			Type:           pldapi.TransactionTypePrivate.Enum(),
			Domain:         "domain1",
			From:           aliceIdentity,
			Data: tktypes.RawJSON(`{
                    "from": "` + aliceIdentity + `",
                    "name": "FakeToken1",
                    "symbol": "FT1",
					"endorsementMode": "` + domains.SelfEndorsement + `"
                }`),
		},
	})
	require.NoError(t, err)
	assert.Eventually(t,
		transactionReceiptCondition(t, ctx, dplyTxID, client1, true),
		transactionLatencyThreshold(t)+5*time.Second, //TODO deploy transaction seems to take longer than expected
		100*time.Millisecond,
		"Deploy transaction did not receive a receipt",
	)

	var dplyTxFull pldapi.TransactionFull
	err = client1.CallRPC(ctx, &dplyTxFull, "ptx_getTransactionFull", dplyTxID)
	require.NoError(t, err)
	contractAddress := dplyTxFull.Receipt.ContractAddress

	// Start a private transaction on alices node
	// this is a mint to alice
	var aliceTxID uuid.UUID
	err = client1.CallRPC(ctx, &aliceTxID, "ptx_sendTransaction", &pldapi.TransactionInput{
		ABI: *domains.SimpleTokenTransferABI(),
		Transaction: pldapi.Transaction{
			To:             contractAddress,
			Domain:         "domain1",
			IdempotencyKey: "tx1-alice",
			Type:           pldapi.TransactionTypePrivate.Enum(),
			From:           aliceIdentity,
			Data: tktypes.RawJSON(`{
                    "from": "",
                    "to": "` + aliceIdentity + `",
                    "amount": "123000000000000000000"
                }`),
		},
	})

	require.NoError(t, err)
	assert.NotEqual(t, uuid.UUID{}, aliceTxID)
	assert.Eventually(t,
		transactionReceiptCondition(t, ctx, aliceTxID, client1, false),
		transactionLatencyThreshold(t),
		100*time.Millisecond,
		"Transaction did not receive a receipt",
	)

	// Start a private transaction on bobs node
	// This is a mint to bob
	var bobTx1ID uuid.UUID
	err = client2.CallRPC(ctx, &bobTx1ID, "ptx_sendTransaction", &pldapi.TransactionInput{
		ABI: *domains.SimpleTokenTransferABI(),
		Transaction: pldapi.Transaction{
			To:             contractAddress,
			Domain:         "domain1",
			IdempotencyKey: "tx1-bob",
			Type:           pldapi.TransactionTypePrivate.Enum(),
			From:           bobIdentity,
			Data: tktypes.RawJSON(`{
                    "from": "",
                    "to": "` + bobIdentity + `",
                    "amount": "123000000000000000000"
                }`),
		},
	})

	require.NoError(t, err)
	assert.NotEqual(t, uuid.UUID{}, bobTx1ID)
	assert.Eventually(t,
		transactionReceiptCondition(t, ctx, bobTx1ID, client2, false),
		transactionLatencyThreshold(t),
		100*time.Millisecond,
		"Transaction did not receive a receipt",
	)
}

func TestResolveIdentityFromRemoteNode(t *testing.T) {
	// stand up 2 nodes, with different key managers
	// send an RPC request to one node to resolve the identity of a user@the-other-node
	// this forces both nodes to communicate with each other to resolve the identity

	ctx := context.Background()

	//TODO shouldn't need domain registry for this test
	domainRegistryAddress := deployDomainRegistry(t)

	aliceNodeConfig := newNodeConfiguration(t, "alice")
	bobNodeConfig := newNodeConfiguration(t, "bob")

	instance1 := newInstanceForComponentTesting(t, domainRegistryAddress, aliceNodeConfig, []*nodeConfiguration{bobNodeConfig}, nil)
	client1 := instance1.client
	aliceIdentity := "wallets.org1.alice@" + instance1.name
	aliceAddress := instance1.resolveEthereumAddress(aliceIdentity)
	t.Logf("Alice address: %s", aliceAddress)

	instance2 := newInstanceForComponentTesting(t, domainRegistryAddress, bobNodeConfig, []*nodeConfiguration{aliceNodeConfig}, nil)
	client2 := instance2.client
	bobUnqualifiedIdentity := "wallets.org2.bob"
	bobIdentity := bobUnqualifiedIdentity + "@" + instance2.name
	bobAddress := instance2.resolveEthereumAddress(bobIdentity)
	t.Logf("Bob address: %s", bobAddress)

	// send JSON RPC message to node 1 to resolve a verifier on node 2
	var verifierResult1 string
	var verifierResult2 string
	var verifierResult3 string
	err := client1.CallRPC(ctx, &verifierResult1, "ptx_resolveVerifier",
		bobIdentity,
		algorithms.ECDSA_SECP256K1,
		verifiers.ETH_ADDRESS,
	)
	require.NoError(t, err)
	require.NotNil(t, verifierResult1)

	// resolve the same verifier on node 2 directly
	err = client2.CallRPC(ctx, &verifierResult2, "ptx_resolveVerifier",
		bobIdentity,
		algorithms.ECDSA_SECP256K1,
		verifiers.ETH_ADDRESS,
	)
	require.NoError(t, err)
	require.NotNil(t, verifierResult2)

	// resolve the same verifier on node 2 directly using the unqualified identity
	err = client2.CallRPC(ctx, &verifierResult3, "ptx_resolveVerifier",
		bobUnqualifiedIdentity,
		algorithms.ECDSA_SECP256K1,
		verifiers.ETH_ADDRESS,
	)
	require.NoError(t, err)
	require.NotNil(t, verifierResult3)

	// all 3 results should be the same
	assert.Equal(t, verifierResult1, verifierResult2)
	assert.Equal(t, verifierResult1, verifierResult3)

}

func TestCreateStateOnOneNodeSpendOnAnother(t *testing.T) {
	// We use the simple token in SelfEndorsement mode (similar to zeto so either node can assemble a transaction
	// however, in this test, Bob's transaction will only succeed if he can spend the coins that Alice transfers to him
	// so this tests that the state is shared between the nodes

	ctx := context.Background()
	domainRegistryAddress := deployDomainRegistry(t)

	alice := newPartyForTesting(t, "alice", domainRegistryAddress)
	bob := newPartyForTesting(t, "bob", domainRegistryAddress)

	alice.peer(bob.nodeConfig)
	bob.peer(alice.nodeConfig)

	domainConfig := domains.SimpleDomainConfig{
		SubmitMode: domains.ENDORSER_SUBMISSION,
	}
	alice.start(t, domainConfig)
	bob.start(t, domainConfig)

	constructorParameters := &domains.ConstructorParameters{
		From:            alice.identity,
		Name:            "FakeToken1",
		Symbol:          "FT1",
		EndorsementMode: domains.SelfEndorsement,
	}

<<<<<<< HEAD
	var dplyTxFull pldapi.TransactionFull
	err = client1.CallRPC(ctx, &dplyTxFull, "ptx_getTransactionFull", dplyTxID)
	require.NoError(t, err)
	contractAddress := dplyTxFull.Receipt.ContractAddress
=======
	contractAddress := alice.deploySimpleDomainInstanceContract(t, domainRegistryAddress, domains.SelfEndorsement, constructorParameters)
>>>>>>> d947255c

	// Start a private transaction on alices node
	// this is a mint to bob so bob should later be able to do a transfer without any mint taking place on bobs node
	var aliceTxID uuid.UUID
	err := alice.client.CallRPC(ctx, &aliceTxID, "ptx_sendTransaction", &pldapi.TransactionInput{
		ABI: *domains.SimpleTokenTransferABI(),
		Transaction: pldapi.Transaction{
			To:             contractAddress,
			Domain:         "domain1",
			IdempotencyKey: "tx1-alice",
			Type:           pldapi.TransactionTypePrivate.Enum(),
			From:           alice.identity,
			Data: tktypes.RawJSON(`{
                    "from": "",
                    "to": "` + bob.identityLocator + `",
                    "amount": "123000000000000000000"
                }`),
		},
	})

	require.NoError(t, err)
	assert.NotEqual(t, uuid.UUID{}, aliceTxID)
	assert.Eventually(t,
		transactionReceiptCondition(t, ctx, aliceTxID, alice.client, false),
		transactionLatencyThreshold(t),
		100*time.Millisecond,
		"Transaction did not receive a receipt",
	)

	// Start a private transaction on bobs node
	// This is a transfer which relies on bobs node being aware of the state created by alice's mint to bob above
	var bobTx1ID uuid.UUID
	err = bob.client.CallRPC(ctx, &bobTx1ID, "ptx_sendTransaction", &pldapi.TransactionInput{
		ABI: *domains.SimpleTokenTransferABI(),
		Transaction: pldapi.Transaction{
			To:             contractAddress,
			Domain:         "domain1",
			IdempotencyKey: "tx1-bob",
			Type:           pldapi.TransactionTypePrivate.Enum(),
			From:           bob.identity,
			Data: tktypes.RawJSON(`{
                    "from": "` + bob.identityLocator + `",
                    "to": "` + alice.identityLocator + `",
                    "amount": "123000000000000000000"
                }`),
		},
	})

	require.NoError(t, err)
	assert.NotEqual(t, uuid.UUID{}, bobTx1ID)
	assert.Eventually(t,
		transactionReceiptCondition(t, ctx, bobTx1ID, bob.client, false),
		transactionLatencyThreshold(t),
		100*time.Millisecond,
		"Transaction did not receive a receipt",
	)
}

func TestNotaryDelegated(t *testing.T) {
	//This is similar to the noto scenario
	// all transfers must be endorsed by the single notary and the notary must submit to the base ledger
	// it also happens to be the case in noto that only the notary can mint so we replicate that
	// constraint here too so this test serves as a reasonable contract test for the noto use case

	ctx := context.Background()

	aliceNodeConfig := newNodeConfiguration(t, "alice")
	bobNodeConfig := newNodeConfiguration(t, "bob")
	notaryNodeConfig := newNodeConfiguration(t, "notary")

	domainRegistryAddress := deployDomainRegistry(t)

	instance1 := newInstanceForComponentTesting(t, domainRegistryAddress, aliceNodeConfig, []*nodeConfiguration{bobNodeConfig, notaryNodeConfig}, nil)
	client1 := instance1.client
	aliceIdentity := "wallets.org1.alice@" + instance1.name

	instance2 := newInstanceForComponentTesting(t, domainRegistryAddress, bobNodeConfig, []*nodeConfiguration{aliceNodeConfig, notaryNodeConfig}, nil)
	bobIdentity := "wallets.org2.bob@" + instance2.name

	instance3 := newInstanceForComponentTesting(t, domainRegistryAddress, notaryNodeConfig, []*nodeConfiguration{aliceNodeConfig, bobNodeConfig}, nil)
	client3 := instance3.client
	notaryIdentity := "wallets.org3.notary@" + instance3.name

	// send JSON RPC message to node 3 ( notary) to deploy a private contract
	var dplyTxID uuid.UUID
	err := client3.CallRPC(ctx, &dplyTxID, "ptx_sendTransaction", &pldapi.TransactionInput{
		ABI: *domains.SimpleTokenConstructorABI(domains.NotaryEndorsement),
		Transaction: pldapi.Transaction{
			IdempotencyKey: "deploy1",
			Type:           pldapi.TransactionTypePrivate.Enum(),
			Domain:         "domain1",
			From:           notaryIdentity,
			Data: tktypes.RawJSON(`{
					"notary": "` + notaryIdentity + `",
					"name": "FakeToken1",
					"symbol": "FT1",
					"endorsementMode": "NotaryEndorsement"
				}`),
		},
	})
	require.NoError(t, err)
	assert.Eventually(t,
		transactionReceiptCondition(t, ctx, dplyTxID, client3, true),
		transactionLatencyThreshold(t)+5*time.Second, //TODO deploy transaction seems to take longer than expected
		100*time.Millisecond,
		"Deploy transaction did not receive a receipt",
	)

	// As notary, mint some tokens to alice
	var dplyTxFull pldapi.TransactionFull
	err = client3.CallRPC(ctx, &dplyTxFull, "ptx_getTransactionFull", dplyTxID)
	require.NoError(t, err)
	contractAddress := dplyTxFull.Receipt.ContractAddress

	// Start a private transaction on notary node
	// this is a mint to alice so alice should later be able to do a transfer to bob
	var mintTxID uuid.UUID
	err = client3.CallRPC(ctx, &mintTxID, "ptx_sendTransaction", &pldapi.TransactionInput{
		ABI: *domains.SimpleTokenTransferABI(),
		Transaction: pldapi.Transaction{
			To:             contractAddress,
			Domain:         "domain1",
			IdempotencyKey: "tx1-mint",
			Type:           pldapi.TransactionTypePrivate.Enum(),
			From:           notaryIdentity,
			Data: tktypes.RawJSON(`{
					"from": "",
					"to": "` + aliceIdentity + `",
					"amount": "100"
				}`),
		},
	})

	require.NoError(t, err)
	assert.NotEqual(t, uuid.UUID{}, mintTxID)
	assert.Eventually(t,
		transactionReceiptCondition(t, ctx, mintTxID, client3, false),
		transactionLatencyThreshold(t),
		100*time.Millisecond,
		"Transaction did not receive a receipt",
	)

	// Start a private transaction on alices node to transfer to bob
	var transferA2BTxId uuid.UUID
	err = client1.CallRPC(ctx, &transferA2BTxId, "ptx_sendTransaction", &pldapi.TransactionInput{
		ABI: *domains.SimpleTokenTransferABI(),
		Transaction: pldapi.Transaction{
			To:             contractAddress,
			Domain:         "domain1",
			IdempotencyKey: "transferA2B1",
			Type:           pldapi.TransactionTypePrivate.Enum(),
			From:           aliceIdentity,
			Data: tktypes.RawJSON(`{
					"from": "` + aliceIdentity + `",
					"to": "` + bobIdentity + `",
					"amount": "50"
				}`),
		},
	})

	require.NoError(t, err)
	assert.NotEqual(t, uuid.UUID{}, transferA2BTxId)
	assert.Eventually(t,
		transactionReceiptCondition(t, ctx, transferA2BTxId, client1, false),
		transactionLatencyThreshold(t),
		100*time.Millisecond,
		"Transaction did not receive a receipt",
	)

}

func TestPrivateTransactions100PercentEndorsement(t *testing.T) {
	// This test is intended to emulate the pente domain where all transactions must be endorsed by all parties in the predefined privacy group
	// in this case, we have 3 nodes, each representing a different party in the privacy group
	// and we expect that all transactions must be endorsed by all 3 nodes and that all output states are distributed to all 3 nodes
	ctx := context.Background()
	domainRegistryAddress := deployDomainRegistry(t)

	alice := newPartyForTesting(t, "alice", domainRegistryAddress)
	bob := newPartyForTesting(t, "bob", domainRegistryAddress)
	carol := newPartyForTesting(t, "carol", domainRegistryAddress)

	alice.peer(bob.nodeConfig, carol.nodeConfig)
	bob.peer(alice.nodeConfig, carol.nodeConfig)
	carol.peer(alice.nodeConfig, bob.nodeConfig)

	domainConfig := domains.SimpleDomainConfig{
		SubmitMode: domains.ONE_TIME_USE_KEYS,
	}
	alice.start(t, domainConfig)
	bob.start(t, domainConfig)
	carol.start(t, domainConfig)

	endorsementSet := []string{alice.identityLocator, bob.identityLocator, carol.identityLocator}

	constructorParameters := &domains.ConstructorParameters{
		EndorsementSet:  endorsementSet,
		Name:            "FakeToken1",
		Symbol:          "FT1",
		EndorsementMode: domains.PrivacyGroupEndorsement,
	}
	// send JSON RPC message to node 1 to deploy a private contract
	contractAddress := alice.deploySimpleDomainInstanceContract(t, domainRegistryAddress, domains.PrivacyGroupEndorsement, constructorParameters)

	// Start a private transaction on alice's node
	// this should require endorsement from bob and carol
	var aliceTxID uuid.UUID
	err := alice.client.CallRPC(ctx, &aliceTxID, "ptx_sendTransaction", &pldapi.TransactionInput{
		ABI: *domains.SimpleTokenTransferABI(),
		Transaction: pldapi.Transaction{
			To:             contractAddress,
			Domain:         "domain1",
			IdempotencyKey: "tx1-alice",
			Type:           pldapi.TransactionTypePrivate.Enum(),
			From:           alice.identity,
			Data: tktypes.RawJSON(`{
                    "from": "",
                    "to": "` + bob.identityLocator + `",
                    "amount": "123000000000000000000"
                }`),
		},
	})

	require.NoError(t, err)
	assert.NotEqual(t, uuid.UUID{}, aliceTxID)
	assert.Eventually(t,
		transactionReceiptCondition(t, ctx, aliceTxID, alice.client, false),
		transactionLatencyThreshold(t),
		100*time.Millisecond,
		"Transaction did not receive a receipt",
	)

}<|MERGE_RESOLUTION|>--- conflicted
+++ resolved
@@ -649,14 +649,7 @@
 		EndorsementMode: domains.SelfEndorsement,
 	}
 
-<<<<<<< HEAD
-	var dplyTxFull pldapi.TransactionFull
-	err = client1.CallRPC(ctx, &dplyTxFull, "ptx_getTransactionFull", dplyTxID)
-	require.NoError(t, err)
-	contractAddress := dplyTxFull.Receipt.ContractAddress
-=======
 	contractAddress := alice.deploySimpleDomainInstanceContract(t, domainRegistryAddress, domains.SelfEndorsement, constructorParameters)
->>>>>>> d947255c
 
 	// Start a private transaction on alices node
 	// this is a mint to bob so bob should later be able to do a transfer without any mint taking place on bobs node
