# Private Smart Contract (SimpleStorage)

In this tutorial, you'll learn how to deploy and interact with a **private storage contract** using **Paladin’s privacy groups**. Unlike the **public storage contract**, where data is visible to everyone, **private storage ensures that only authorized members** of a privacy group can interact with the contract.

If you're new to **Pente privacy groups** or want to dive deeper into their architecture, check out the [Pente documentation](https://lf-decentralized-trust-labs.github.io/paladin/head/architecture/pente) for more information.

---

## Prerequisites

Before starting, make sure you have:

1. Completed the [Public Smart Contract Tutorial](./public-storage.md) and are familiar with:
   - Deploying and interacting with smart contracts.
   - Using the Paladin SDK for blockchain transactions.
2. A **running Paladin network** with at least **three nodes** (Node1, Node2, Node3).

---

## Overview

This tutorial will guide you through:

1. **Creating a privacy group** – Define a **private transaction group** that includes selected members.
2. **Deploying a private contract** – Deploy a **Storage** contract that only privacy group members can interact with.
3. **Interacting with the contract** – Members will **store and retrieve values** securely.
4. **Testing unauthorized access** – A non-member (Node3) will attempt to retrieve data, demonstrating **privacy enforcement**.

<<<<<<< HEAD
The **full example** code is available in the [Paladin example repository](https://github.com/LF-Decentralized-Trust-labs/paladin/blob/main/example/privacy-storage).
=======
There is a second example (`update.js`) in the privacy storage example folder which does the following:

1. **Attaches to an existing privacy group and private storage smart contract**
2. **Reads the value of the existing smart contract, then adds a new random number to it**
3. **Writes the newly update value to the smart contract**

You can use this second example to learn about using resuming use of existing privacy groups and contracts.

The **full example** code is available in the [Paladin example repository](https://github.com/LF-Decentralized-Trust-labs/paladin/blob/main/example/private-storage).
>>>>>>> f8d62a74

---

## Step 1: Create a Privacy Group

To **restrict contract access** to specific members, you first need to create a **privacy group**.

```typescript
logger.log("Creating a privacy group for Node1 and Node2...");
const penteFactory = new PenteFactory(paladinNode1, "pente");
const memberPrivacyGroup = await penteFactory.newPrivacyGroup({
  members: [verifierNode1, verifierNode2],
  evmVersion: "shanghai",
  externalCallsEnabled: true,
});

if (!checkDeploy(memberPrivacyGroup)) {
  logger.error("Failed to create the privacy group.");
  return false;
}
logger.log("Privacy group created successfully!");
```

#### Key Points:

1.  The **privacy group** consists of **Node1 and Node2**.
2.  Transactions within this group will **only be visible** to these members.
3.  **Node3 is excluded**, meaning it **won’t have access** to private transactions.

---

## Step 2: Deploy the Contract in the Privacy Group

Now that the **privacy group** is established, **deploy** the `Storage` contract inside this group.

```typescript
logger.log("Deploying a private Storage contract...");
const contractAddress = await memberPrivacyGroup.deploy({
  abi: storageJson.abi,
  bytecode: storageJson.bytecode,
  from: verifierNode1.lookup,
});

if (!contractAddress) {
  logger.error("Failed to deploy the private Storage contract.");
  return false;
}
logger.log(`Private smart contract deployed! Address: ${contractAddress}`);
```

#### Key Points

1. The contract is deployed **inside the privacy group**, meaning **only group members** can interact with it.
2. **Transactions involving this contract are private** and only visible to **Node1 & Node2**.

---

## Step 3: Store and Retrieve Values as Group Members

### Storing a Value

Now that the contract is deployed, **Node1** can store a value.

```typescript
const privateStorage = new PrivateStorage(memberPrivacyGroup, contractAddress);

const valueToStore = 125; // Example value to store
logger.log(`Storing a value "${valueToStore}" in the contract...`);
const storeTx = await privateStorageContract.sendTransaction({
  from: verifierNode1.lookup,
  function: "store",
  data: { num: valueToStore },
});
logger.log(
  "Value stored successfully! Transaction hash:",
  storeTx?.transactionHash
);
```

---

### Retrieving the Stored Value

Group members **Node1 & Node2** can now retrieve the stored value.

```typescript
// Retrieve the value as Node1
logger.log("Node1 retrieving the value from the contract...");
const retrievedValueNode1 = await privateStorageContract.call({
  from: verifierNode1.lookup,
  function: "retrieve",
});
logger.log(
  "Node1 retrieved the value successfully:",
  retrievedValueNode1["value"]
);

// Retrieve the value as Node2
logger.log("Node2 retrieving the value from the contract...");
const retrievedValueNode2 = await privateStorageContract
  .using(paladinNode2)
  .call({
    from: verifierNode2.lookup,
    function: "retrieve",
  });
logger.log(
  "Node2 retrieved the value successfully:",
  retrievedValueNode2["value"]
);
```

---

## Step 4: Verify Privacy by Testing Unauthorized Access

Now, let’s test if **Node3 (an outsider)** can access the stored data.

### **What should happen?**

Node3 should NOT be able to retrieve the stored value because it wasn’t part of the privacy group.

```typescript
try {
  logger.log("Node3 (outsider) attempting to retrieve the value...");
  await privateStorageContract.using(paladinNode3).call({
    from: verifierNode3.lookup,
    function: "retrieve",
  });
  logger.error(
    "Node3 (outsider) should not have access to the private Storage contract!"
  );
  return false;
} catch (error) {
  logger.info(
    "Expected error - Node3 (outsider) cannot retrieve the data. Access denied."
  );
}
```

### Why Privacy Groups Work

- **Private State Isolation** – Transactions within a privacy group are only visible to its members.
- **No Global State Sharing** – Outsiders (e.g., Node3) never receive the transaction history, making it impossible for them to infer contract data.
- **Selective State Distribution** – Only group members can access and verify the shared state.

By design, **Node3 does not just “lack permission” to call the contract—it lacks any knowledge of its state, history, or data, making unauthorized access fundamentally impossible**.

## Conclusion

Congratulations! You’ve successfully:

1. Created a privacy group with selected members.
2. Deployed a `Storage` contract in the privacy group.
3. Ensured secure interactions with the contract for group members.
4. Verified that unauthorized access is blocked.

---

## Next Steps

After exploring private smart contracts and learning how to keep contract data confidential within a privacy group, you’re ready to explore other Paladin domains. In the next tutorial, you’ll learn about **Notarized Tokens (Noto)** - a way to create, mint, and transfer tokens on the Paladin network. This will introduce concepts like notaries, restricted minting, and token transfers among multiple nodes.

[Continue to the Notarized Tokens Tutorial →](./notarized-tokens.md)<|MERGE_RESOLUTION|>--- conflicted
+++ resolved
@@ -26,9 +26,6 @@
 3. **Interacting with the contract** – Members will **store and retrieve values** securely.
 4. **Testing unauthorized access** – A non-member (Node3) will attempt to retrieve data, demonstrating **privacy enforcement**.
 
-<<<<<<< HEAD
-The **full example** code is available in the [Paladin example repository](https://github.com/LF-Decentralized-Trust-labs/paladin/blob/main/example/privacy-storage).
-=======
 There is a second example (`update.js`) in the privacy storage example folder which does the following:
 
 1. **Attaches to an existing privacy group and private storage smart contract**
@@ -37,8 +34,7 @@
 
 You can use this second example to learn about using resuming use of existing privacy groups and contracts.
 
-The **full example** code is available in the [Paladin example repository](https://github.com/LF-Decentralized-Trust-labs/paladin/blob/main/example/private-storage).
->>>>>>> f8d62a74
+The **full example** code is available in the [Paladin example repository](https://github.com/LF-Decentralized-Trust-labs/paladin/blob/main/example/privacy-storage).
 
 ---
 
